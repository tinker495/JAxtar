"""
JAxtar Search Base Module
This module implements the core search functionality for A*/Q* algorithms using JAX.
The implementation is designed to be fully parallelizable and GPU-compatible.
Key features:
- Pure JAX implementation for ML research
- Batched operations for GPU optimization
- Generic puzzle-agnostic implementation
"""

from functools import partial

import chex
import jax
import jax.numpy as jnp
from xtructure import (
    BGPQ,
    FieldDescriptor,
    HashIdx,
    HashTable,
    Xtructurable,
    xtructure_dataclass,
)

from JAxtar.annotate import (
    ACTION_DTYPE,
    CUCKOO_TABLE_N,
    HASH_SIZE_MULTIPLIER,
    KEY_DTYPE,
)
from JAxtar.util import set_array_as_condition
from puzzle.puzzle_base import Puzzle


@xtructure_dataclass
class Parent:

    hashidx: FieldDescriptor[HashIdx]
    action: FieldDescriptor[ACTION_DTYPE]


@xtructure_dataclass
class Current:

    hashidx: FieldDescriptor[HashIdx]
    cost: FieldDescriptor[KEY_DTYPE]


@xtructure_dataclass
class Current_with_Parent:
    """
    A dataclass representing a hash table heap value for the priority queue.
    This class maintains the mapping between states in the hash table and their positions.

    Attributes:
        parent (Parent): The parent state in the search tree
        current (Current): The current state in the search tree
    """

    parent: FieldDescriptor[Parent]
    current: FieldDescriptor[Current]


@chex.dataclass
class SearchResult:
    """
    A dataclass containing the data structures used in the A*/Q* search algorithms.
    This class maintains the state of the search process, including open and closed sets,
    priority queue, and path tracking information.

    Implementation Notes:
    - Uses a HashTable for efficient state storage and lookup
    - Maintains a priority queue (BGPQ) for state expansion ordering
    - Tracks costs and parent relationships for path reconstruction
    - Optimized for GPU execution with batched operations

    Attributes:
        hashtable (HashTable): Stores all encountered states for efficient lookup
        priority_queue (BGPQ): Priority queue for ordering state expansions
        min_key_buffer (chex.Array): Buffer for minimum keys in the priority queue
        min_val_buffer (Current_with_Parent): Buffer for minimum values in the priority queue
        cost (chex.Array): Cost array tracking path costs to each state (g value)
        dist (chex.Array): Distance array storing calculated heuristic or Q values
        parent (Parent): Array storing parent state indices for path reconstruction
        solved (chex.Array): Boolean flag indicating if a solution has been found
        solved_idx (Current): Index of the solved state in the hash table
    """

    hashtable: HashTable  # hash table
    priority_queue: BGPQ  # priority queue
    min_key_buffer: chex.Array  # buffer for minimum keys
    min_val_buffer: Xtructurable | Current_with_Parent  # buffer for minimum values
    cost: chex.Array  # cost array - g value
    dist: chex.Array  # distance array - calculated heuristic or Q value
    parent: Xtructurable | Parent  # parent array
    solved: chex.Array  # solved array
    solved_idx: Xtructurable | Current  # solved index

    @staticmethod
    @partial(jax.jit, static_argnums=(0, 1, 2))
    def build(statecls: Puzzle.State, batch_size: int, max_nodes: int, seed=42):
        """
        Creates a new instance of SearchResult with initialized data structures.

        Args:
            statecls (Puzzle.State): The state class for the puzzle being solved
            batch_size (int): Size of batches for parallel processing
            max_nodes (int): Maximum number of nodes to store
            seed (int): Random seed for hash function initialization

        Returns:
            SearchResult: A new instance with initialized data structures
        """
        # Initialize the hash table for state storage
        hashtable: HashTable = HashTable.build(
            statecls, seed, max_nodes, CUCKOO_TABLE_N, HASH_SIZE_MULTIPLIER
        )

        # Initialize priority queue for state expansion
        priority_queue = BGPQ.build(max_nodes, batch_size, Current_with_Parent, KEY_DTYPE)

        # Initialize buffers for minimum values
        min_key_buffer = jnp.full((batch_size,), jnp.inf, dtype=KEY_DTYPE)
        min_val_buffer = Current_with_Parent.default((batch_size,))

        # Initialize arrays for tracking costs and state relationships
        # +1 for -1 index as a dummy node
        cost = jnp.full(hashtable.table.shape.batch, jnp.inf, dtype=KEY_DTYPE)
        dist = jnp.full(hashtable.table.shape.batch, jnp.inf, dtype=KEY_DTYPE)
        parent = Parent.default(hashtable.table.shape.batch)
        solved = jnp.array(False)
        solved_idx = Current.default((1,))

        return SearchResult(
            hashtable=hashtable,
            priority_queue=priority_queue,
            min_key_buffer=min_key_buffer,
            min_val_buffer=min_val_buffer,
            cost=cost,
            dist=dist,
            parent=parent,
            solved=solved,
            solved_idx=solved_idx,
        )

    @property
    def capacity(self) -> int:
        """Maximum number of states that can be stored."""
        return self.hashtable.capacity

    @property
    def batch_size(self) -> int:
        """Batch size of the search."""
        return self.priority_queue.batch_size

    @property
    def generated_size(self) -> int:
        """Current number of states stored in the founded set.
        This is the number of states in the founded set."""
        return self.hashtable.size

    @property
    def opened_size(self) -> int:
        """Current number of states stored in the opened set.
        This is the number of states in the hash table but not in the closed set."""
        return self.generated_size - self.closed_size

    @property
    def closed_size(self) -> int:
        """Current number of states stored in the closed set.
        This is the number of states in the closed set."""
        return jnp.sum(jnp.isfinite(self.cost))

    def pop_full(search_result) -> tuple["SearchResult", Current, chex.Array]:
        """
        Removes and returns the minimum elements from the priority queue while maintaining
        the heap property. This function handles batched operations efficiently.

        Args:
            search_result (SearchResult): The current search state

        Returns:
            tuple: Contains:
                - Updated SearchResult
                - Minimum values removed from the queue
                - Boolean mask indicating which entries were filled
        """
        # Delete minimum elements from the priority queue
        search_result.priority_queue, min_key, min_val = search_result.priority_queue.delete_mins()

        # Check if the states are in the open set
        min_val_cost = min_val.current.cost
        optimal = jnp.less(min_val_cost, search_result.get_cost(min_val.current))
        min_key = jnp.where(optimal, min_key, jnp.inf)  # Set closed states to inf

        # Merge and sort with the buffer
        (
            min_key,
            min_val,
            search_result.min_key_buffer,
            search_result.min_val_buffer,
        ) = merge_sort_split(
            search_result.min_key_buffer, search_result.min_val_buffer, min_key, min_val
        )
        filled = jnp.isfinite(min_key)

        def _cond(val):
            """Check if we need to continue popping elements."""
            search_result, _, _, filled = val
            cond1 = search_result.priority_queue.size > 0  # if queue is empty, we are done
            cond2 = ~filled.all()  # if all states are filled, we are done
            return jnp.logical_and(cond1, cond2)

        def _body(val):
            """Process one batch of elements from the priority queue."""
            search_result, min_key, min_val, filled = val
            (
                search_result.priority_queue,
                new_key,
                new_val,
            ) = search_result.priority_queue.delete_mins()
            new_val_cost = new_val.current.cost
            optimal = jnp.less(new_val_cost, search_result.get_cost(new_val.current))
            new_key = jnp.where(optimal, new_key, jnp.inf)

            # Merge new values with current minimum values
            # if filled is not all true, min buffer is will be empty(filled with inf keys)
            (
                min_key,
                min_val,
                search_result.min_key_buffer,
                search_result.min_val_buffer,
            ) = merge_sort_split(min_key, min_val, new_key, new_val)
            filled = jnp.isfinite(min_key)
            return search_result, min_key, min_val, filled

        # Continue popping elements until we have enough or queue is empty
        search_result, min_key, min_val, filled = jax.lax.while_loop(
            _cond, _body, (search_result, min_key, min_val, filled)
        )

        # Update the closed set
        search_result.cost = set_array_as_condition(
            search_result.cost,
            filled,
            min_val.current.cost,
            min_val.current.hashidx.index,
        )
        search_result.parent = search_result.parent.at[
            min_val.current.hashidx.index
        ].set_as_condition(filled, min_val.parent)
        return search_result, min_val.current, filled

    def get_solved_path(search_result) -> list[Parent, Current]:
        """
        Get the path to the solved state.

        returns:
            path: list[Parent, Current] - [Parent, Parent, ..., Parent, Current]
        """
        assert search_result.solved
        solved_idx = search_result.solved_idx
        path, mask = search_result._get_path(solved_idx)
        path = [path[i] for i in jnp.where(mask)[0][::-1]] + [solved_idx]
        return path

<<<<<<< HEAD
    @partial(jax.jit, static_argnums=(3,))
    def _get_path(
        search_result, solved_idx: Current, mask: chex.Array = True, max_depth: int = 100
    ) -> tuple[Parent, chex.Array]:
        """
        Get the path to the solved state using jax.lax.scan for JIT compatibility.

        Args:
            search_result: The search result containing parent information
            solved_idx: The index of the solved state
            max_depth: Maximum depth of the path to return

        Returns:
            tuple: Contains:
                - Array of parents with fixed length max_depth
                - Boolean mask indicating valid entries in the path
        """
        parent = search_result.get_parent(solved_idx)

        # Use jax.lax.scan to collect parents
        def scan_fn(parent, _):
            cont = jnp.logical_and(parent.hashidx.index != -1, mask)
            next_parent = jax.lax.cond(
                cont, lambda: search_result.get_parent(parent), lambda: parent
            )
            return next_parent, (parent, cont)

        _, (path, path_mask) = jax.lax.scan(scan_fn, parent, length=max_depth)
        return path, path_mask

    def get_state(search_result, idx: Current) -> Puzzle.State:
=======
    def get_state(search_result, idx: HashIdx | Current | Parent) -> Puzzle.State:
>>>>>>> c95b7300
        """
        Get the state from the hash table.
        """
        if isinstance(idx, Current) or isinstance(idx, Parent):
            return search_result.hashtable.get(idx.hashidx)
        elif isinstance(idx, HashIdx):
            return search_result.hashtable.get(idx)
        else:
            raise ValueError(f"Invalid index type: {type(idx)}")

    def get_cost(search_result, idx: HashIdx | Current | Parent) -> chex.Array:
        """
        Get the cost of the state from the cost array.
        """
        if isinstance(idx, Current) or isinstance(idx, Parent):
            return search_result.cost[idx.hashidx.index]
        elif isinstance(idx, HashIdx):
            return search_result.cost[idx.index]
        else:
            raise ValueError(f"Invalid index type: {type(idx)}")

    def get_dist(search_result, idx: HashIdx | Current | Parent) -> chex.Array:
        """
        Get the distance of the state from the distance array.
        """
        if isinstance(idx, Current) or isinstance(idx, Parent):
            return search_result.dist[idx.hashidx.index]
        elif isinstance(idx, HashIdx):
            return search_result.dist[idx.index]
        else:
            raise ValueError(f"Invalid index type: {type(idx)}")

    def get_parent(search_result, idx: HashIdx | Current | Parent) -> Parent:
        """
        Get the parent action from the parent action array.
        """
        if isinstance(idx, Current) or isinstance(idx, Parent):
            return search_result.parent[idx.hashidx.index]
        elif isinstance(idx, HashIdx):
            return search_result.parent[idx.index]
        else:
            raise ValueError(f"Invalid index type: {type(idx)}")


def unique_mask(val: Current_with_Parent, batch_len: int) -> chex.Array:
    """
    Creates a boolean mask identifying unique values in a HashTableIdx_HeapValue tensor.
    This function is used to filter out duplicate states in batched operations.

    Args:
        val (HashTableIdx_HeapValue): The heap values to check for uniqueness
        batch_len (int): The length of the batch

    Returns:
        jnp.ndarray: Boolean mask where True indicates unique values
    """
    hash_idx_bytes = jax.vmap(lambda x: x.current.hashidx.uint32ed)(val)
    unique_idxs = jnp.unique(hash_idx_bytes, axis=0, size=batch_len, return_index=True)[1]
    uniques = jnp.zeros((batch_len,), dtype=jnp.bool_).at[unique_idxs].set(True)
    return uniques


def merge_sort_split(
    ak: chex.Array, av: Current_with_Parent, bk: chex.Array, bv: Current_with_Parent
) -> tuple[chex.Array, Current_with_Parent, chex.Array, Current_with_Parent]:
    """
    Merges and sorts two key-value pairs, then splits them back into two equal parts.
    This operation is crucial for maintaining the heap property in the priority queue.

    Args:
        ak (chex.Array): First array of keys
        av (Current_with_Parent): First array of values
        bk (chex.Array): Second array of keys
        bv (Current_with_Parent): Second array of values

    Returns:
        tuple: Contains:
            - First half of sorted keys
            - First half of corresponding values
            - Second half of sorted keys
            - Second half of corresponding values
    """
    n = ak.shape[-1]  # size of group
    key = jnp.concatenate([ak, bk])
    val = jax.tree_util.tree_map(lambda a, b: jnp.concatenate([a, b]), av, bv)

    uniques = unique_mask(val, 2 * n)
    key = jnp.where(uniques, key, jnp.inf)  # Set duplicate keys to inf

    sorted_key, sorted_idx = jax.lax.sort_key_val(key, jnp.arange(2 * n))
    sorted_val = val[sorted_idx]
    return sorted_key[:n], sorted_val[:n], sorted_key[n:], sorted_val[n:]<|MERGE_RESOLUTION|>--- conflicted
+++ resolved
@@ -264,7 +264,6 @@
         path = [path[i] for i in jnp.where(mask)[0][::-1]] + [solved_idx]
         return path
 
-<<<<<<< HEAD
     @partial(jax.jit, static_argnums=(3,))
     def _get_path(
         search_result, solved_idx: Current, mask: chex.Array = True, max_depth: int = 100
@@ -295,10 +294,7 @@
         _, (path, path_mask) = jax.lax.scan(scan_fn, parent, length=max_depth)
         return path, path_mask
 
-    def get_state(search_result, idx: Current) -> Puzzle.State:
-=======
     def get_state(search_result, idx: HashIdx | Current | Parent) -> Puzzle.State:
->>>>>>> c95b7300
         """
         Get the state from the hash table.
         """
