"""
JAxtar Search Base Module
This module implements the core search functionality for A*/Q* algorithms using JAX.
The implementation is designed to be fully parallelizable and GPU-compatible.
Key features:
- Pure JAX implementation for ML research
- Batched operations for GPU optimization
- Generic puzzle-agnostic implementation
"""

from functools import partial

import chex
import jax
import jax.numpy as jnp
from xtructure import BGPQ, FieldDescriptor, HashTable, xtructure_dataclass

from JAxtar.annotate import (
    ACTION_DTYPE,
    CUCKOO_TABLE_N,
    HASH_POINT_DTYPE,
    HASH_SIZE_MULTIPLIER,
    HASH_TABLE_IDX_DTYPE,
    KEY_DTYPE,
)
from JAxtar.util import set_array_as_condition
from puzzle.puzzle_base import Puzzle


@xtructure_dataclass
class HashIdx:
    index: FieldDescriptor[HASH_POINT_DTYPE]
    table_index: FieldDescriptor[HASH_TABLE_IDX_DTYPE]


@xtructure_dataclass
class Parent:

    hashidx: FieldDescriptor[HashIdx]
    action: FieldDescriptor[ACTION_DTYPE]


@xtructure_dataclass
class Current:

    hashidx: FieldDescriptor[HashIdx]
    cost: FieldDescriptor[KEY_DTYPE]


@xtructure_dataclass
class Current_with_Parent:
    """
    A dataclass representing a hash table heap value for the priority queue.
    This class maintains the mapping between states in the hash table and their positions.

    Attributes:
        parent (Parent): The parent state in the search tree
        current (Current): The current state in the search tree
    """

    parent: FieldDescriptor[Parent]
    current: FieldDescriptor[Current]


@chex.dataclass
class SearchResult:
    """
    A dataclass containing the data structures used in the A*/Q* search algorithms.
    This class maintains the state of the search process, including open and closed sets,
    priority queue, and path tracking information.

    Implementation Notes:
    - Uses a HashTable for efficient state storage and lookup
    - Maintains a priority queue (BGPQ) for state expansion ordering
    - Tracks costs and parent relationships for path reconstruction
    - Optimized for GPU execution with batched operations

    Attributes:
        hashtable (HashTable): Stores all encountered states for efficient lookup
        priority_queue (BGPQ): Priority queue for ordering state expansions
        min_key_buffer (chex.Array): Buffer for minimum keys in the priority queue
        min_val_buffer (Current_with_Parent): Buffer for minimum values in the priority queue
        cost (chex.Array): Cost array tracking path costs to each state (g value)
        dist (chex.Array): Distance array storing calculated heuristic or Q values
        parent (Parent): Array storing parent state indices for path reconstruction
        solved (chex.Array): Boolean flag indicating if a solution has been found
        solved_idx (Current): Index of the solved state in the hash table
    """

    hashtable: HashTable  # hash table
    priority_queue: BGPQ  # priority queue
    min_key_buffer: chex.Array  # buffer for minimum keys
    min_val_buffer: Current_with_Parent  # buffer for minimum values
    cost: chex.Array  # cost array - g value
    dist: chex.Array  # distance array - calculated heuristic or Q value
    parent: Parent  # parent array
    solved: chex.Array  # solved array
    solved_idx: Current  # solved index

    @staticmethod
    @partial(jax.jit, static_argnums=(0, 1, 2))
    def build(statecls: Puzzle.State, batch_size: int, max_nodes: int, seed=42):
        """
        Creates a new instance of SearchResult with initialized data structures.

        Args:
            statecls (Puzzle.State): The state class for the puzzle being solved
            batch_size (int): Size of batches for parallel processing
            max_nodes (int): Maximum number of nodes to store
            seed (int): Random seed for hash function initialization

        Returns:
            SearchResult: A new instance with initialized data structures
        """
        # Initialize the hash table for state storage
        hashtable = HashTable.build(statecls, seed, max_nodes, CUCKOO_TABLE_N, HASH_SIZE_MULTIPLIER)
        size_table = int(HASH_SIZE_MULTIPLIER * max_nodes / CUCKOO_TABLE_N)

        # Initialize priority queue for state expansion
        priority_queue = BGPQ.build(max_nodes, batch_size, Current_with_Parent, KEY_DTYPE)

        # Initialize buffers for minimum values
        min_key_buffer = jnp.full((batch_size,), jnp.inf, dtype=KEY_DTYPE)
        min_val_buffer = Current_with_Parent.default((batch_size,))

        # Initialize arrays for tracking costs and state relationships
        # +1 for -1 index as a dummy node
        cost = jnp.full((size_table + 1, CUCKOO_TABLE_N), jnp.inf, dtype=KEY_DTYPE)
        dist = jnp.full((size_table + 1, CUCKOO_TABLE_N), jnp.inf, dtype=KEY_DTYPE)
        parent = Parent.default((size_table + 1, CUCKOO_TABLE_N))
        solved = jnp.array(False)
        solved_idx = Current.default((1,))

        return SearchResult(
            hashtable=hashtable,
            priority_queue=priority_queue,
            min_key_buffer=min_key_buffer,
            min_val_buffer=min_val_buffer,
            cost=cost,
            dist=dist,
            parent=parent,
            solved=solved,
            solved_idx=solved_idx,
        )

    @property
    def capacity(self) -> int:
        """Maximum number of states that can be stored."""
        return self.hashtable.capacity

    @property
    def batch_size(self) -> int:
        """Batch size of the search."""
        return self.priority_queue.batch_size

    @property
    def generated_size(self) -> int:
        """Current number of states stored in the founded set.
        This is the number of states in the founded set."""
        return self.hashtable.size

    @property
    def opened_size(self) -> int:
        """Current number of states stored in the opened set.
        This is the number of states in the hash table but not in the closed set."""
        return self.generated_size - self.closed_size

    @property
    def closed_size(self) -> int:
        """Current number of states stored in the closed set.
        This is the number of states in the closed set."""
        return jnp.sum(jnp.isfinite(self.cost))

    def pop_full(search_result) -> tuple["SearchResult", Current, chex.Array]:
        """
        Removes and returns the minimum elements from the priority queue while maintaining
        the heap property. This function handles batched operations efficiently.

        Args:
            search_result (SearchResult): The current search state

        Returns:
            tuple: Contains:
                - Updated SearchResult
                - Minimum values removed from the queue
                - Boolean mask indicating which entries were filled
        """
        # Delete minimum elements from the priority queue
        search_result.priority_queue, min_key, min_val = search_result.priority_queue.delete_mins()

        # Check if the states are in the open set
        min_val_cost = min_val.current.cost
        optimal = jnp.less(min_val_cost, search_result.get_cost(min_val.current))
        min_key = jnp.where(optimal, min_key, jnp.inf)  # Set closed states to inf

        # Merge and sort with the buffer
        (
            min_key,
            min_val,
            search_result.min_key_buffer,
            search_result.min_val_buffer,
        ) = merge_sort_split(
            search_result.min_key_buffer, search_result.min_val_buffer, min_key, min_val
        )
        filled = jnp.isfinite(min_key)

        def _cond(val):
            """Check if we need to continue popping elements."""
            search_result, _, _, filled = val
            cond1 = search_result.priority_queue.size > 0  # if queue is empty, we are done
            cond2 = ~filled.all()  # if all states are filled, we are done
            return jnp.logical_and(cond1, cond2)

        def _body(val):
            """Process one batch of elements from the priority queue."""
            search_result, min_key, min_val, filled = val
            (
                search_result.priority_queue,
                new_key,
                new_val,
            ) = search_result.priority_queue.delete_mins()
            new_val_cost = new_val.current.cost
            optimal = jnp.less(new_val_cost, search_result.get_cost(new_val.current))
            new_key = jnp.where(optimal, new_key, jnp.inf)

            # Merge new values with current minimum values
            # if filled is not all true, min buffer is will be empty(filled with inf keys)
            (
                min_key,
                min_val,
                search_result.min_key_buffer,
                search_result.min_val_buffer,
            ) = merge_sort_split(min_key, min_val, new_key, new_val)
            filled = jnp.isfinite(min_key)
            return search_result, min_key, min_val, filled

        # Continue popping elements until we have enough or queue is empty
        search_result, min_key, min_val, filled = jax.lax.while_loop(
            _cond, _body, (search_result, min_key, min_val, filled)
        )

        # Update the closed set
        search_result.cost = set_array_as_condition(
            search_result.cost,
            filled,
            min_val.current.cost,
            min_val.current.hashidx.index,
            min_val.current.hashidx.table_index,
        )
        search_result.parent = search_result.parent.at[
            min_val.current.hashidx.index, min_val.current.hashidx.table_index
        ].set_as_condition(filled, min_val.parent)
        return search_result, min_val.current, filled

    def get_solved_path(search_result) -> list[Parent, Current]:
        """
        Get the path to the solved state.

        returns:
            path: list[Parent, Current] - [Parent, Parent, ..., Parent, Current]
        """
        assert search_result.solved
        solved_idx = search_result.solved_idx
<<<<<<< HEAD
        path, mask = search_result._get_path(solved_idx)
        path = [path[i] for i in jnp.where(mask)[0][::-1]] + [solved_idx]
=======

        path = [solved_idx]
        parent_last = search_result.get_parent(solved_idx)
        while True:
            if parent_last.hashidx.index == -1:
                break
            path.append(parent_last)
            parent_last = search_result.get_parent(parent_last)
        path.reverse()
>>>>>>> 3cbc480f
        return path

    @partial(jax.jit, static_argnums=(3,))
    def _get_path(
        search_result, solved_idx: Current, mask: chex.Array = True, max_depth: int = 100
    ) -> tuple[Parent, chex.Array]:
        """
        Get the path to the solved state using jax.lax.scan for JIT compatibility.

        Args:
            search_result: The search result containing parent information
            solved_idx: The index of the solved state
            max_depth: Maximum depth of the path to return

        Returns:
            tuple: Contains:
                - Array of parents with fixed length max_depth
                - Boolean mask indicating valid entries in the path
        """
        parent = search_result.get_parent(solved_idx)

        # Use jax.lax.scan to collect parents
        def scan_fn(parent, _):
            cont = jnp.logical_and(parent.index != -1, mask)
            next_parent = jax.lax.cond(
                cont, lambda: search_result.get_parent(parent), lambda: parent
            )
            return next_parent, (parent, cont)

        _, (path, path_mask) = jax.lax.scan(scan_fn, parent, length=max_depth)
        return path, path_mask

    def get_state(search_result, idx: Current) -> Puzzle.State:
        """
        Get the state from the hash table.
        """
        return search_result.hashtable.table[idx.hashidx.index, idx.hashidx.table_index]

    def get_cost(search_result, idx: Current) -> chex.Array:
        """
        Get the cost of the state from the cost array.
        """
        return search_result.cost[idx.hashidx.index, idx.hashidx.table_index]

    def get_dist(search_result, idx: Current) -> chex.Array:
        """
        Get the distance of the state from the distance array.
        """
        return search_result.dist[idx.hashidx.index, idx.hashidx.table_index]

    def get_parent(search_result, idx: Current) -> Parent:
        """
        Get the parent action from the parent action array.
        """
        return search_result.parent[idx.hashidx.index, idx.hashidx.table_index]


def unique_mask(val: Current_with_Parent, batch_len: int) -> chex.Array:
    """
    Creates a boolean mask identifying unique values in a HashTableIdx_HeapValue tensor.
    This function is used to filter out duplicate states in batched operations.

    Args:
        val (HashTableIdx_HeapValue): The heap values to check for uniqueness
        batch_len (int): The length of the batch

    Returns:
        jnp.ndarray: Boolean mask where True indicates unique values
    """
    hash_idx_bytes = jax.vmap(lambda x: x.current.hashidx.bytes)(val)
    unique_idxs = jnp.unique(hash_idx_bytes, axis=0, size=batch_len, return_index=True)[1]
    uniques = jnp.zeros((batch_len,), dtype=jnp.bool_).at[unique_idxs].set(True)
    return uniques


def merge_sort_split(
    ak: chex.Array, av: Current_with_Parent, bk: chex.Array, bv: Current_with_Parent
) -> tuple[chex.Array, Current_with_Parent, chex.Array, Current_with_Parent]:
    """
    Merges and sorts two key-value pairs, then splits them back into two equal parts.
    This operation is crucial for maintaining the heap property in the priority queue.

    Args:
        ak (chex.Array): First array of keys
        av (Current_with_Parent): First array of values
        bk (chex.Array): Second array of keys
        bv (Current_with_Parent): Second array of values

    Returns:
        tuple: Contains:
            - First half of sorted keys
            - First half of corresponding values
            - Second half of sorted keys
            - Second half of corresponding values
    """
    n = ak.shape[-1]  # size of group
    key = jnp.concatenate([ak, bk])
    val = jax.tree_util.tree_map(lambda a, b: jnp.concatenate([a, b]), av, bv)

    idx = jnp.argsort(key, stable=True)
    sorted_key = key[idx]
    sorted_val = val[idx]

    uniques = unique_mask(sorted_val, 2 * n)
    sorted_key = jnp.where(uniques, sorted_key, jnp.inf)  # Set duplicate keys to inf
    return sorted_key[:n], sorted_val[:n], sorted_key[n:], sorted_val[n:]<|MERGE_RESOLUTION|>--- conflicted
+++ resolved
@@ -261,20 +261,8 @@
         """
         assert search_result.solved
         solved_idx = search_result.solved_idx
-<<<<<<< HEAD
         path, mask = search_result._get_path(solved_idx)
         path = [path[i] for i in jnp.where(mask)[0][::-1]] + [solved_idx]
-=======
-
-        path = [solved_idx]
-        parent_last = search_result.get_parent(solved_idx)
-        while True:
-            if parent_last.hashidx.index == -1:
-                break
-            path.append(parent_last)
-            parent_last = search_result.get_parent(parent_last)
-        path.reverse()
->>>>>>> 3cbc480f
         return path
 
     @partial(jax.jit, static_argnums=(3,))
@@ -298,7 +286,7 @@
 
         # Use jax.lax.scan to collect parents
         def scan_fn(parent, _):
-            cont = jnp.logical_and(parent.index != -1, mask)
+            cont = jnp.logical_and(parent.hashidx.index != -1, mask)
             next_parent = jax.lax.cond(
                 cont, lambda: search_result.get_parent(parent), lambda: parent
             )
