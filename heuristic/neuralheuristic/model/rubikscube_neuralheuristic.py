--- conflicted
+++ resolved
@@ -1,6 +1,5 @@
 import chex
 import jax
-import jax.numpy as jnp
 
 from heuristic.neuralheuristic.neuralheuristic_base import NeuralHeuristicBase
 from neural_util.modules import DTYPE
@@ -16,15 +15,7 @@
     def pre_process(
         self, solve_config: RubiksCube.SolveConfig, current: RubiksCube.State
     ) -> chex.Array:
-        target_face = solve_config.TargetState.faces
-        flatten_target_face = self.puzzle.unpack_faces(target_face).flatten()  # (3,3,6) -> (54,)
         flatten_face = self.puzzle.unpack_faces(current.faces).flatten()  # (3,3,6) -> (54,)
         # Create a one-hot encoding of the flattened face
-<<<<<<< HEAD
-        concat_face = jnp.concatenate([flatten_face, flatten_target_face])
-        one_hot = jax.nn.one_hot(concat_face, num_classes=6).flatten()  # 6 colors in Rubik's Cube
-        return (one_hot - 0.5) * 2.0  # normalize to [-1, 1]
-=======
         one_hot = jax.nn.one_hot(flatten_face, num_classes=6).flatten()  # 6 colors in Rubik's Cube
-        return ((one_hot - 0.5) * 2.0).astype(DTYPE)  # normalize to [-1, 1]
->>>>>>> 0a29f9b3
+        return ((one_hot - 0.5) * 2.0).astype(DTYPE)  # normalize to [-1, 1]