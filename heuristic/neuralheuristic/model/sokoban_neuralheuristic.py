import chex
import jax
import jax.numpy as jnp

from heuristic.neuralheuristic.neuralheuristic_base import NeuralHeuristicBase
<<<<<<< HEAD
from puzzle.sokoban import Object, Sokoban
=======
from neural_util.modules import DTYPE
from puzzle.sokoban import Sokoban
>>>>>>> 0a29f9b3


class SokobanNeuralHeuristic(NeuralHeuristicBase):
    base_xy: chex.Array  # The coordinates of the numbers in the puzzle

    def __init__(self, puzzle: Sokoban, init_params: bool = True):
        super().__init__(puzzle, init_params=init_params)

    def pre_process(self, solve_config: Sokoban.SolveConfig, current: Sokoban.State) -> chex.Array:
        target_board = self.puzzle.unpack_board(solve_config.TargetState.board)
        target_board = target_board == Object.BOX.value
        current_board = self.puzzle.unpack_board(current.board)
<<<<<<< HEAD
        current_one_hot = jax.nn.one_hot(current_board, num_classes=4)
        stacked_board = jnp.concatenate([current_one_hot, target_board[:, jnp.newaxis]], axis=-1)
        flattened_board = jnp.reshape(stacked_board, (-1,))
        return (flattened_board - 0.5) * 2.0
=======
        stacked_board = jnp.concatenate([current_board, target_board], axis=-1)
        one_hot_board = jax.nn.one_hot(stacked_board, num_classes=4)
        flattened_board = jnp.reshape(one_hot_board, (-1,))
        return ((flattened_board - 0.5) * 2.0).astype(DTYPE)
>>>>>>> 0a29f9b3
<|MERGE_RESOLUTION|>--- conflicted
+++ resolved
@@ -3,12 +3,8 @@
 import jax.numpy as jnp
 
 from heuristic.neuralheuristic.neuralheuristic_base import NeuralHeuristicBase
-<<<<<<< HEAD
+from neural_util.modules import DTYPE
 from puzzle.sokoban import Object, Sokoban
-=======
-from neural_util.modules import DTYPE
-from puzzle.sokoban import Sokoban
->>>>>>> 0a29f9b3
 
 
 class SokobanNeuralHeuristic(NeuralHeuristicBase):
@@ -21,14 +17,7 @@
         target_board = self.puzzle.unpack_board(solve_config.TargetState.board)
         target_board = target_board == Object.BOX.value
         current_board = self.puzzle.unpack_board(current.board)
-<<<<<<< HEAD
-        current_one_hot = jax.nn.one_hot(current_board, num_classes=4)
-        stacked_board = jnp.concatenate([current_one_hot, target_board[:, jnp.newaxis]], axis=-1)
-        flattened_board = jnp.reshape(stacked_board, (-1,))
-        return (flattened_board - 0.5) * 2.0
-=======
         stacked_board = jnp.concatenate([current_board, target_board], axis=-1)
         one_hot_board = jax.nn.one_hot(stacked_board, num_classes=4)
         flattened_board = jnp.reshape(one_hot_board, (-1,))
-        return ((flattened_board - 0.5) * 2.0).astype(DTYPE)
->>>>>>> 0a29f9b3
+        return ((flattened_board - 0.5) * 2.0).astype(DTYPE)