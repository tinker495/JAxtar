import math
from functools import partial
from typing import Callable

import chex
import jax
import jax.numpy as jnp

from puzzle.puzzle_base import Puzzle


<<<<<<< HEAD
=======
def davi_builder(
    minibatch_size: int,
    heuristic_fn: Callable,
    optimizer: optax.GradientTransformation,
):
    def davi_loss(
        heuristic_params: jax.tree_util.PyTreeDef,
        states: chex.Array,
        target_heuristic: chex.Array,
    ):
        current_heuristic, variable_updates = heuristic_fn(
            heuristic_params, states, training=True, mutable=["batch_stats"]
        )
        new_params = {
            "params": heuristic_params["params"],
            "batch_stats": variable_updates["batch_stats"],
        }
        diff = target_heuristic.squeeze() - current_heuristic.squeeze()
        # loss = jnp.mean(hubberloss(diff, delta=0.1) / 0.1 * weights)
        loss = jnp.mean(jnp.square(diff))
        return loss, (new_params, diff)

    def davi(
        key: chex.PRNGKey,
        dataset: tuple[chex.Array, chex.Array],
        heuristic_params: jax.tree_util.PyTreeDef,
        opt_state: optax.OptState,
    ):
        """
        DAVI is a heuristic for the sliding puzzle problem.
        """
        states, target_heuristic = dataset
        data_size = target_heuristic.shape[0]
        batch_size = math.ceil(data_size / minibatch_size)

        batch_indexs = jnp.concatenate(
            [
                jax.random.permutation(key, jnp.arange(data_size)),
                jax.random.randint(key, (batch_size * minibatch_size - data_size,), 0, data_size),
            ],
            axis=0,
        )  # [batch_size * minibatch_size]
        batch_indexs = jnp.reshape(batch_indexs, (batch_size, minibatch_size))

        batched_states = jnp.take(states, batch_indexs, axis=0)
        batched_target_heuristic = jnp.take(target_heuristic, batch_indexs, axis=0)

        def train_loop(carry, batched_dataset):
            heuristic_params, opt_state = carry
            states, target_heuristic = batched_dataset
            (loss, (heuristic_params, diff)), grads = jax.value_and_grad(davi_loss, has_aux=True)(
                heuristic_params,
                states,
                target_heuristic,
            )
            updates, opt_state = optimizer.update(grads, opt_state, params=heuristic_params)
            heuristic_params = optax.apply_updates(heuristic_params, updates)
            # Calculate gradient magnitude mean
            grad_magnitude = jax.tree_util.tree_map(
                lambda x: jnp.abs(jnp.reshape(x, (-1,))), jax.tree_util.tree_leaves(grads["params"])
            )
            grad_magnitude_mean = jnp.mean(jnp.concatenate(grad_magnitude))
            return (heuristic_params, opt_state), (loss, diff, grad_magnitude_mean)

        (heuristic_params, opt_state), (losses, diffs, grad_magnitude_means) = jax.lax.scan(
            train_loop,
            (heuristic_params, opt_state),
            (batched_states, batched_target_heuristic),
        )
        loss = jnp.mean(losses)
        mean_abs_diff = jnp.mean(jnp.abs(diffs))
        # Calculate weights magnitude means
        grad_magnitude_mean = jnp.mean(grad_magnitude_means)
        weights_magnitude = jax.tree_util.tree_map(
            lambda x: jnp.abs(jnp.reshape(x, (-1,))),
            jax.tree_util.tree_leaves(heuristic_params["params"]),
        )
        weights_magnitude_mean = jnp.mean(jnp.concatenate(weights_magnitude))
        return (
            heuristic_params,
            opt_state,
            loss,
            mean_abs_diff,
            diffs,
            grad_magnitude_mean,
            weights_magnitude_mean,
        )

    return jax.jit(davi)


>>>>>>> 0a29f9b3
def _get_datasets(
    puzzle: Puzzle,
    preproc_fn: Callable,
    heuristic_fn: Callable,
    minibatch_size: int,
    target_heuristic_params: jax.tree_util.PyTreeDef,
    shuffled_path: tuple[Puzzle.SolveConfig, Puzzle.State, chex.Array],
    key: chex.PRNGKey,
):
    solve_configs, target_state, shuffled_path, move_costs = shuffled_path

    minibatched_solve_configs = jax.tree_util.tree_map(
        lambda x: x.reshape((-1, minibatch_size, *x.shape[1:])), solve_configs
    )
    minibatched_shuffled_path = jax.tree_util.tree_map(
        lambda x: x.reshape((-1, minibatch_size, *x.shape[1:])), shuffled_path
    )
    minibatched_move_costs = jnp.reshape(move_costs, (-1, minibatch_size))

    def get_minibatched_datasets(_, vals):
        solve_configs, shuffled_path, move_costs = vals
        solved = puzzle.batched_is_solved(
            solve_configs, shuffled_path, multi_solve_config=True
        )  # [batch_size]
        neighbors, cost = puzzle.batched_get_neighbours(
            solve_configs, shuffled_path, filleds=jnp.ones_like(move_costs), multi_solve_config=True
        )  # [action_size, batch_size] [action_size, batch_size]
        neighbors_solved = jax.vmap(
            lambda x, y: puzzle.batched_is_solved(x, y, multi_solve_config=True),
            in_axes=(None, 0),
        )(
            solve_configs, neighbors
        )  # [action_size, batch_size]
        preproc_neighbors = jax.vmap(jax.vmap(preproc_fn, in_axes=(0, 0)), in_axes=(None, 0))(
            solve_configs, neighbors
        )
        # preproc_neighbors: [action_size, batch_size, ...]
        flatten_neighbors = jnp.reshape(
            preproc_neighbors, (-1, minibatch_size, *preproc_neighbors.shape[2:])
        )

        def heur_scan(neighbors):
            heur, _ = heuristic_fn(
                target_heuristic_params, neighbors, training=False, mutable=["batch_stats"]
            )
            return heur.squeeze()

        heur = jax.vmap(heur_scan)(flatten_neighbors)  # [action_size, batch_size]
        heur = jnp.maximum(jnp.where(neighbors_solved, 0.0, heur), 0.0)
        target_heuristic = jnp.min(heur + cost, axis=0)
        target_heuristic = jnp.where(
            solved, 0.0, target_heuristic
        )  # if the puzzle is already solved, the heuristic is 0

        # target_heuristic must be less than the number of moves
        # it just doesn't make sense to have a heuristic greater than the number of moves
        # heuristic's definition is the optimal cost to reach the target state
        # so it doesn't make sense to have a heuristic greater than the number of moves
        # target_heuristic = jnp.minimum(target_heuristic, move_costs)
        states = jax.vmap(preproc_fn)(solve_configs, shuffled_path)
        return None, (states, target_heuristic)

    _, (states, target_heuristic) = jax.lax.scan(
        get_minibatched_datasets,
        None,
        (minibatched_solve_configs, minibatched_shuffled_path, minibatched_move_costs),
    )

    states = states.reshape((-1, *states.shape[2:]))
    target_heuristic = target_heuristic.reshape((-1, *target_heuristic.shape[2:]))

    return states, target_heuristic


def get_davi_dataset_builder(
    puzzle: Puzzle,
    preproc_fn: Callable,
    heuristic_fn: Callable,
    dataset_size: int,
    shuffle_length: int,
    dataset_minibatch_size: int,
    using_hindsight_target: bool = True,
    using_triangular_target: bool = False,
):

    if using_hindsight_target:
        # Calculate appropriate shuffle_parallel for hindsight sampling
        # For hindsight, we're sampling from lower triangle with (L*(L+1))/2 elements
        if using_triangular_target:
            triangle_size = shuffle_length * (shuffle_length + 1) // 2
            needed_parallel = math.ceil(dataset_size / triangle_size)
            shuffle_parallel = int(min(needed_parallel, dataset_minibatch_size))
            steps = math.ceil(dataset_size / (shuffle_parallel * triangle_size))
            create_shuffled_path_fn = partial(
                create_hindsight_target_triangular_shuffled_path,
                puzzle,
                shuffle_length,
                shuffle_parallel,
            )
        else:
            shuffle_parallel = int(
                min(math.ceil(dataset_size / shuffle_length), dataset_minibatch_size)
            )
            steps = math.ceil(dataset_size / (shuffle_parallel * shuffle_length))
            create_shuffled_path_fn = partial(
                create_hindsight_target_shuffled_path,
                puzzle,
                shuffle_length,
                shuffle_parallel,
            )
    else:
        shuffle_parallel = int(
            min(math.ceil(dataset_size / shuffle_length), dataset_minibatch_size)
        )
        steps = math.ceil(dataset_size / (shuffle_parallel * shuffle_length))
        create_shuffled_path_fn = partial(
            create_target_shuffled_path,
            puzzle,
            shuffle_length,
            shuffle_parallel,
        )

    jited_create_shuffled_path = jax.jit(create_shuffled_path_fn)

    jited_get_datasets = jax.jit(
        partial(
            _get_datasets,
            puzzle,
            preproc_fn,
            heuristic_fn,
            dataset_minibatch_size,
        )
    )

    @jax.jit
    def get_datasets(
        heuristic_params: jax.tree_util.PyTreeDef,
        key: chex.PRNGKey,
    ):
        def scan_fn(key, _):
            key, subkey = jax.random.split(key)
            paths = jited_create_shuffled_path(subkey)
            return key, paths

        key, paths = jax.lax.scan(scan_fn, key, None, length=steps)
        paths = jax.tree_util.tree_map(
            lambda x: x.reshape((-1, *x.shape[2:]))[:dataset_size], paths
        )

        flatten_dataset = jited_get_datasets(heuristic_params, paths, key)
        return flatten_dataset

    return get_datasets


def create_target_shuffled_path(
    puzzle: Puzzle,
    shuffle_length: int,
    shuffle_parallel: int,
    key: chex.PRNGKey,
):
    solve_configs, _ = jax.vmap(puzzle.get_inits)(jax.random.split(key, shuffle_parallel))
    targets = jax.vmap(puzzle.solve_config_to_state_transform, in_axes=(0, 0))(
        solve_configs, jax.random.split(key, shuffle_parallel)
    )

    def _scan(carry, _):
        old_state, state, key, move_cost_ = carry
        neighbor_states, cost = puzzle.batched_get_inverse_neighbours(
            solve_configs, state, filleds=jnp.ones_like(move_cost_), multi_solve_config=True
        )  # [action, batch, ...]
        is_past = jax.vmap(
            jax.vmap(puzzle.is_equal, in_axes=(None, 0)), in_axes=(0, 1), out_axes=1
        )(
            old_state, neighbor_states
        )  # [action_size, batch_size]
        is_same = jax.vmap(
            jax.vmap(puzzle.is_equal, in_axes=(None, 0)), in_axes=(0, 1), out_axes=1
        )(
            state, neighbor_states
        )  # [action_size, batch_size]
        filled = jnp.isfinite(cost).astype(jnp.float32)  # [action, batch]
        filled = jnp.where(is_past, 0.0, filled)  # [action, batch]
        filled = jnp.where(is_same, 0.0, filled)  # [action, batch]
        prob = filled / jnp.sum(filled, axis=0)  # [action, batch]
        key, subkey = jax.random.split(key)
        choices = jnp.arange(cost.shape[0])  # [action]
        idx = jax.vmap(lambda key, prob: jax.random.choice(key, choices, p=prob), in_axes=(0, 1))(
            jax.random.split(subkey, prob.shape[1]), prob
        )  # [batch]
        next_state = jax.vmap(
            lambda ns, i: jax.tree_util.tree_map(lambda x: x[i], ns), in_axes=(1, 0), out_axes=0
        )(
            neighbor_states, idx
        )  # [batch, ...]
        cost = jax.vmap(lambda c, i: c[i], in_axes=(1, 0), out_axes=0)(cost, idx)  # [batch]
        move_cost = move_cost_ + cost
        return (state, next_state, key, move_cost), (state, move_cost_)

    _, (moves, move_costs) = jax.lax.scan(
        _scan, (targets, targets, key, jnp.zeros(shuffle_parallel)), None, length=shuffle_length
    )  # [batch_size, shuffle_length, ...]
    moves = jax.tree_util.tree_map(
        lambda x: jnp.swapaxes(x, 0, 1), moves
    )  # [shuffle_length, batch_size, ...]
    move_costs = jnp.swapaxes(move_costs, 0, 1)  # [shuffle_length, batch_size]

    solve_configs = jax.tree_util.tree_map(
        lambda x: jnp.tile(x[:, jnp.newaxis, ...], (1, shuffle_length) + (x.ndim - 1) * (1,)),
        solve_configs,
    )  # [batch_size, shuffle_length, ...]
    solve_configs = jax.tree_util.tree_map(
        lambda x: x.reshape((-1, *x.shape[2:])), solve_configs
    )  # [batch_size * shuffle_length, ...]
    moves = jax.tree_util.tree_map(
        lambda x: x.reshape((-1, *x.shape[2:])), moves
    )  # [batch_size * shuffle_length, ...]
    move_costs = jnp.reshape(move_costs, (-1))  # [batch_size * shuffle_length]
    return solve_configs, targets, moves, move_costs


def create_hindsight_target_shuffled_path(
    puzzle: Puzzle,
    shuffle_length: int,
    shuffle_parallel: int,
    key: chex.PRNGKey,
):
    solve_configs, initial_states = jax.vmap(puzzle.get_inits)(
        jax.random.split(key, shuffle_parallel)
    )

    def _scan(carry, _):
        old_state, state, key, move_cost_ = carry
        neighbor_states, cost = puzzle.batched_get_neighbours(
            solve_configs, state, filleds=jnp.ones_like(move_cost_), multi_solve_config=True
        )  # [action, batch, ...]
        is_past = jax.vmap(
            jax.vmap(puzzle.is_equal, in_axes=(None, 0)), in_axes=(0, 1), out_axes=1
        )(
            old_state, neighbor_states
        )  # [action_size, batch_size]
        is_same = jax.vmap(
            jax.vmap(puzzle.is_equal, in_axes=(None, 0)), in_axes=(0, 1), out_axes=1
        )(
            state, neighbor_states
        )  # [action_size, batch_size]
        filled = jnp.isfinite(cost).astype(jnp.float32)  # [action, batch]
        filled = jnp.where(is_past, 0.0, filled)  # [action, batch]
        filled = jnp.where(is_same, 0.0, filled)  # [action, batch]
        prob = filled / jnp.sum(filled, axis=0)  # [action, batch]
        key, subkey = jax.random.split(key)
        choices = jnp.arange(cost.shape[0])  # [action]
        idx = jax.vmap(lambda key, prob: jax.random.choice(key, choices, p=prob), in_axes=(0, 1))(
            jax.random.split(subkey, prob.shape[1]), prob
        )  # [batch]
        next_state = jax.vmap(
            lambda ns, i: jax.tree_util.tree_map(lambda x: x[i], ns), in_axes=(1, 0), out_axes=0
        )(
            neighbor_states, idx
        )  # [batch, ...]
        cost = jax.vmap(lambda c, i: c[i], in_axes=(1, 0), out_axes=0)(cost, idx)  # [batch]
        move_cost = move_cost_ + cost
        return (state, next_state, key, move_cost), (state, move_cost_)

    _, (moves, move_costs) = jax.lax.scan(
        _scan,
        (initial_states, initial_states, key, jnp.zeros(shuffle_parallel)),
        None,
        length=shuffle_length + 1,
    )  # [shuffle_length, batch_size, ...]
    targets = moves[-1, ...]
    moves = moves[:-1, ...]  # [shuffle_length, batch_size, ...]
    solve_configs = puzzle.batched_hindsight_transform(targets)  # [batch_size, ...]
    move_costs = move_costs[-1, ...] - move_costs[:-1, ...]  # [shuffle_length, batch_size]

    solve_configs = jax.tree_util.tree_map(
        lambda x: jnp.tile(x[jnp.newaxis, ...], (shuffle_length, 1) + (x.ndim - 1) * (1,)),
        solve_configs,
    )  # [shuffle_length, batch_size, ...]

    solve_configs = jax.tree_util.tree_map(
        lambda x: x.reshape((-1, *x.shape[2:])), solve_configs
    )  # [batch_size * shuffle_length, ...]

    moves = jax.tree_util.tree_map(
        lambda x: x.reshape((-1, *x.shape[2:])), moves
    )  # [batch_size * shuffle_length, ...]

    move_costs = jnp.reshape(move_costs, (-1))  # [batch_size * shuffle_length]
    return solve_configs, targets, moves, move_costs


def create_hindsight_target_triangular_shuffled_path(
    puzzle: Puzzle,
    shuffle_length: int,
    shuffle_parallel: int,
    key: chex.PRNGKey,
):
    solve_configs, initial_states = jax.vmap(puzzle.get_inits)(
        jax.random.split(key, shuffle_parallel)
    )

    def _scan(carry, _):
        old_state, state, key, move_cost_ = carry
        neighbor_states, cost = puzzle.batched_get_neighbours(
            solve_configs, state, filleds=jnp.ones_like(move_cost_), multi_solve_config=True
        )  # [action, batch, ...]
        is_past = jax.vmap(
            jax.vmap(puzzle.is_equal, in_axes=(None, 0)), in_axes=(0, 1), out_axes=1
        )(
            old_state, neighbor_states
        )  # [action_size, batch_size]
        is_same = jax.vmap(
            jax.vmap(puzzle.is_equal, in_axes=(None, 0)), in_axes=(0, 1), out_axes=1
        )(
            state, neighbor_states
        )  # [action_size, batch_size]
        filled = jnp.isfinite(cost).astype(jnp.float32)  # [action, batch]
        filled = jnp.where(is_past, 0.0, filled)  # [action, batch]
        filled = jnp.where(is_same, 0.0, filled)  # [action, batch]
        prob = filled / jnp.sum(filled, axis=0)  # [action, batch]
        key, subkey = jax.random.split(key)
        choices = jnp.arange(cost.shape[0])  # [action]
        idx = jax.vmap(lambda key, prob: jax.random.choice(key, choices, p=prob), in_axes=(0, 1))(
            jax.random.split(subkey, prob.shape[1]), prob
        )  # [batch]
        next_state = jax.vmap(
            lambda ns, i: jax.tree_util.tree_map(lambda x: x[i], ns), in_axes=(1, 0), out_axes=0
        )(
            neighbor_states, idx
        )  # [batch, ...]
        cost = jax.vmap(lambda c, i: c[i], in_axes=(1, 0), out_axes=0)(cost, idx)  # [batch]
        move_cost = move_cost_ + cost
        return (state, next_state, key, move_cost), (state, move_cost_)

    _, (moves, move_costs) = jax.lax.scan(
        _scan,
        (initial_states, initial_states, key, jnp.zeros(shuffle_parallel)),
        None,
        length=shuffle_length + 1,
    )  # [shuffle_length, batch_size, ...]
    solve_configs = jax.vmap(puzzle.batched_hindsight_transform)(moves)
    move_costs = move_costs[jnp.newaxis, ...] - move_costs[:, jnp.newaxis, ...]

    solve_configs = jax.tree_util.tree_map(
        lambda x: jnp.tile(x[jnp.newaxis, ...], (shuffle_length + 1, 1) + (x.ndim - 1) * (1,)),
        solve_configs,
    )
    targets = jax.tree_util.tree_map(
        lambda x: jnp.tile(x[jnp.newaxis, ...], (shuffle_length + 1, 1) + (x.ndim - 1) * (1,)),
        moves,
    )
    moves = jax.tree_util.tree_map(
        lambda x: jnp.tile(x[:, jnp.newaxis, ...], (1, shuffle_length + 1) + (x.ndim - 1) * (1,)),
        moves,
    )

    # Create an explicit upper triangular mask
    upper_tri_mask = jnp.expand_dims(
        jnp.triu(jnp.ones((shuffle_length + 1, shuffle_length + 1)), k=1), axis=-1
    )
    # Combine with positive cost condition
    valid_indices = (move_costs > 0) & (upper_tri_mask > 0)

    idxs = jnp.where(
        valid_indices, size=(shuffle_length * (shuffle_length + 1) // 2 * shuffle_parallel)
    )
    solve_configs = solve_configs[idxs[0], idxs[1], idxs[2], ...]
    moves = moves[idxs[0], idxs[1], idxs[2], ...]
    move_costs = move_costs[idxs[0], idxs[1], idxs[2]]
    return solve_configs, targets, moves, move_costs<|MERGE_RESOLUTION|>--- conflicted
+++ resolved
@@ -5,12 +5,11 @@
 import chex
 import jax
 import jax.numpy as jnp
+import optax
 
 from puzzle.puzzle_base import Puzzle
 
 
-<<<<<<< HEAD
-=======
 def davi_builder(
     minibatch_size: int,
     heuristic_fn: Callable,
@@ -102,7 +101,6 @@
     return jax.jit(davi)
 
 
->>>>>>> 0a29f9b3
 def _get_datasets(
     puzzle: Puzzle,
     preproc_fn: Callable,
