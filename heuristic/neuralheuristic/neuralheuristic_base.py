from abc import abstractmethod
from typing import Any, Optional

import chex
import jax
import jax.numpy as jnp
import numpy as np
from flax import linen as nn
from puxle import Puzzle

from heuristic.heuristic_base import Heuristic
from neural_util.modules import (
    DEFAULT_NORM_FN,
    DTYPE,
    ResBlock,
    conditional_dummy_norm,
    get_activation_fn,
    get_norm_fn,
)
from neural_util.param_manager import (
    load_params_with_metadata,
    save_params_with_metadata,
)
from neural_util.util import download_model, is_model_downloaded


class HeuristicBase(nn.Module):

    Res_N: int = 4
    hidden_N: int = 1
    hidden_dim: int = 1000
    norm_fn: callable = DEFAULT_NORM_FN
    activation: str = nn.relu

    @nn.compact
    def __call__(self, x, training=False):
        x = nn.Dense(5000, dtype=DTYPE)(x)
        x = self.norm_fn(x, training)
        x = self.activation(x)
        x = nn.Dense(self.hidden_dim, dtype=DTYPE)(x)
        x = self.norm_fn(x, training)
        x = self.activation(x)
        for _ in range(self.Res_N):
            x = ResBlock(
                self.hidden_dim,
                norm_fn=self.norm_fn,
                hidden_N=self.hidden_N,
                activation=self.activation,
            )(x, training)
        x = nn.Dense(1, dtype=DTYPE, kernel_init=nn.initializers.normal(stddev=0.01))(x)
        _ = conditional_dummy_norm(x, self.norm_fn, training)
        return x


class NeuralHeuristicBase(Heuristic):
    def __init__(
        self,
        puzzle: Puzzle,
        model: nn.Module = HeuristicBase,
        init_params: bool = True,
        path: str = None,
        **kwargs,
    ):
        self.puzzle = puzzle
        kwargs["norm_fn"] = get_norm_fn(kwargs.get("norm_fn", "batch"))
        kwargs["activation"] = get_activation_fn(kwargs.get("activation", "relu"))
        self.model = model(**kwargs)
        self.is_fixed = puzzle.fixed_target
        self.path = path
        self.metadata = {}
        if path is not None:
            if init_params:
                self.params = self.get_new_params()
            else:
                self.params = self.load_model()
        else:
            self.params = self.get_new_params()

    def get_params(self):
        """
        Get the parameters of the Heuristic.
        """
        return self.params

    def get_dummy_preprocessed_state(self):
        dummy_solve_config = self.puzzle.SolveConfig.default()
        dummy_current = self.puzzle.State.default()
        return self.pre_process(dummy_solve_config, dummy_current)

    def get_new_params(self):
        return self.model.init(
            jax.random.PRNGKey(np.random.randint(0, 2**32 - 1)),
            jnp.expand_dims(self.get_dummy_preprocessed_state(), axis=0),
        )

    def load_model(self):
        try:
            if not is_model_downloaded(self.path):
                download_model(self.path)
<<<<<<< HEAD
            with open(self.path, "rb") as f:
                params = pickle.load(f)
=======
            params, metadata = load_params_with_metadata(self.path)
            if params is None:
                print(
                    f"Warning: Loaded parameters from {self.path} are invalid or in an old format. "
                    "Initializing new parameters."
                )
                self.metadata = {}
                return self.get_new_params()
            self.metadata = metadata

            dummy_solve_config = self.puzzle.SolveConfig.default()
            dummy_current = self.puzzle.State.default()
>>>>>>> 8822e4cd
            self.model.apply(
                params,
                jnp.expand_dims(self.get_dummy_preprocessed_state(), axis=0),
                training=False,
            )  # check if the params are compatible with the model
            return params
        except Exception as e:
            print(f"Error loading model: {e}")
            return self.get_new_params()

    def save_model(self, path: str = None, metadata: dict = None):
        path = path or self.path
        if metadata is None:
            metadata = {}
        metadata["puzzle_type"] = str(type(self.puzzle))
        save_params_with_metadata(path, self.params, metadata)

    def batched_distance(
        self, solve_config: Puzzle.SolveConfig, current: Puzzle.State, params: Optional[Any] = None
    ) -> chex.Array:
        if params is None:
            params = self.params
        return self.batched_param_distance(params, solve_config, current)

    def batched_param_distance(
        self, params, solve_config: Puzzle.SolveConfig, current: Puzzle.State
    ) -> chex.Array:
        x = self.batched_pre_process(solve_config, current)
        x, _ = self.model.apply(params, x, training=False, mutable=["batch_stats"])
        x = self.post_process(x)
        return x

<<<<<<< HEAD
    def distance(
        self, solve_config: Puzzle.SolveConfig, current: Puzzle.State, params: Optional[Any] = None
    ) -> float:
=======
    def batched_pre_process(
        self, solve_configs: Puzzle.SolveConfig, current: Puzzle.State
    ) -> chex.Array:
        return jax.vmap(self.pre_process, in_axes=(None, 0))(solve_configs, current)

    def distance(self, solve_config: Puzzle.SolveConfig, current: Puzzle.State) -> float:
>>>>>>> 8822e4cd
        """
        This function should return the distance between the state and the target.
        """
        if params is None:
            params = self.params
        return float(self.param_distance(params, solve_config, current)[0])

    def param_distance(
        self, params, solve_config: Puzzle.SolveConfig, current: Puzzle.State
    ) -> chex.Array:
        x = self.pre_process(solve_config, current)
        x = jnp.expand_dims(x, axis=0)
        x, _ = self.model.apply(params, x, training=False, mutable=["batch_stats"])
        return self.post_process(x)

    @abstractmethod
    def pre_process(self, solve_config: Puzzle.SolveConfig, current: Puzzle.State) -> chex.Array:
        """
        This function should return the pre-processed state.
        """
        pass

    def post_process(self, x: chex.Array) -> float:
        """
        This function should return the post-processed distance.
        """
        return x.squeeze(1)<|MERGE_RESOLUTION|>--- conflicted
+++ resolved
@@ -97,28 +97,16 @@
         try:
             if not is_model_downloaded(self.path):
                 download_model(self.path)
-<<<<<<< HEAD
-            with open(self.path, "rb") as f:
-                params = pickle.load(f)
-=======
             params, metadata = load_params_with_metadata(self.path)
-            if params is None:
-                print(
-                    f"Warning: Loaded parameters from {self.path} are invalid or in an old format. "
-                    "Initializing new parameters."
-                )
-                self.metadata = {}
-                return self.get_new_params()
-            self.metadata = metadata
+            if params is None:  # Handle case where loading fails or returns None
+                raise ValueError(f"Failed to load valid parameters from {self.path}")
 
-            dummy_solve_config = self.puzzle.SolveConfig.default()
-            dummy_current = self.puzzle.State.default()
->>>>>>> 8822e4cd
             self.model.apply(
                 params,
                 jnp.expand_dims(self.get_dummy_preprocessed_state(), axis=0),
                 training=False,
             )  # check if the params are compatible with the model
+            self.metadata = metadata
             return params
         except Exception as e:
             print(f"Error loading model: {e}")
@@ -146,18 +134,14 @@
         x = self.post_process(x)
         return x
 
-<<<<<<< HEAD
-    def distance(
-        self, solve_config: Puzzle.SolveConfig, current: Puzzle.State, params: Optional[Any] = None
-    ) -> float:
-=======
     def batched_pre_process(
         self, solve_configs: Puzzle.SolveConfig, current: Puzzle.State
     ) -> chex.Array:
         return jax.vmap(self.pre_process, in_axes=(None, 0))(solve_configs, current)
 
-    def distance(self, solve_config: Puzzle.SolveConfig, current: Puzzle.State) -> float:
->>>>>>> 8822e4cd
+    def distance(
+        self, solve_config: Puzzle.SolveConfig, current: Puzzle.State, params: Optional[Any] = None
+    ) -> float:
         """
         This function should return the distance between the state and the target.
         """
