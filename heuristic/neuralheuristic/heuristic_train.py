--- conflicted
+++ resolved
@@ -92,35 +92,7 @@
         def replay_loop(carry, replay_key):
             heuristic_params, opt_state = carry
 
-<<<<<<< HEAD
-            key_perm_replay, key_fill_replay, key_train = jax.random.split(replay_key, 3)
-            batch_indexs_replay = jnp.concatenate(
-                [
-                    jax.random.permutation(key_perm_replay, jnp.arange(data_size)),
-                    jax.random.randint(
-                        key_fill_replay,
-                        (batch_size * minibatch_size - data_size,),
-                        0,
-                        data_size,
-                    ),
-                ],
-                axis=0,
-            )
-            loss_weights_replay = loss_weights
-
-            batch_indexs_replay = jnp.reshape(batch_indexs_replay, (batch_size, minibatch_size))
-
-            # Create new batches with reshuffled indices
-            batched_solveconfigs_replay = xnp.take(solveconfigs, batch_indexs_replay, axis=0)
-            batched_states_replay = xnp.take(states, batch_indexs_replay, axis=0)
-            batched_target_heuristic_replay = jnp.take(
-                target_heuristic, batch_indexs_replay, axis=0
-            )
-            batched_weights_replay = jnp.take(loss_weights_replay, batch_indexs_replay, axis=0)
-            # Normalize weights per batch to prevent scale drift
-            batched_weights_replay = batched_weights_replay / (
-                jnp.mean(batched_weights_replay, axis=1, keepdims=True) + 1e-8
-=======
+            key_replay, key_train = jax.random.split(replay_key)
             (
                 batched_solveconfigs_replay,
                 batched_states_replay,
@@ -134,8 +106,7 @@
                 data_size=data_size,
                 batch_size=batch_size,
                 minibatch_size=minibatch_size,
-                key=replay_key,
->>>>>>> 3ff7a144
+                key=key_replay,
             )
 
             (heuristic_params, opt_state, _), losses = jax.lax.scan(
