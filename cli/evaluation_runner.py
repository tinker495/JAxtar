--- conflicted
+++ resolved
@@ -339,12 +339,8 @@
                 "solved": solved,
                 "search_time_s": search_time,
                 "nodes_generated": generated_nodes,
-<<<<<<< HEAD
-                "path_cost": None,
-=======
                 "node_metric_label": self.node_metric_label,
                 "path_cost": 0,
->>>>>>> 39b45d3e
                 "path_analysis": None,
                 "expansion_analysis": None,
             }
