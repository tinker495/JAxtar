import json
from functools import wraps

import click
import jax

<<<<<<< HEAD
from config import puzzle_bundles, train_presets, wbs_train_presets, world_model_bundles
=======
from config import benchmark_bundles, puzzle_bundles, train_presets, world_model_bundles
>>>>>>> bcae0a4b
from config.pydantic_models import (
    DistTrainOptions,
    EvalOptions,
    HeuristicOptions,
    PuzzleConfig,
    PuzzleOptions,
    QFunctionOptions,
    SearchOptions,
    VisualizeOptions,
    WBSDistTrainOptions,
    WMDatasetOptions,
    WMGetDSOptions,
    WMGetModelOptions,
    WMTrainOptions,
    WorldModelPuzzleConfig,
)
from helpers.formatting import human_format_to_float
from helpers.util import map_kwargs_to_pydantic
from heuristic.heuristic_base import Heuristic
from qfunction.q_base import QFunction
from train_util.optimizer import OPTIMIZERS


def _setup_neural_component(
    puzzle_bundle,
    puzzle,
    puzzle_name,
    component_type,
    param_path,
    neural_config_override,
    reset_params,
    model_type="default",
):
    if component_type == "heuristic":
        nn_configs = puzzle_bundle.heuristic_nn_configs
        config_key = "heuristic_config"
        comp_key = "heuristic"
        err_msg = "Neural heuristic"
    else:
        nn_configs = puzzle_bundle.q_function_nn_configs
        config_key = "q_config"
        comp_key = "qfunction"
        err_msg = "Neural Q-function"

    if nn_configs is None:
        raise click.UsageError(f"{err_msg} not available for puzzle '{puzzle_name}'.")

    nn_config = nn_configs.get(model_type)
    if nn_config is None:
        raise click.UsageError(
            f"{err_msg} config type '{model_type}' not available for puzzle '{puzzle_name}'."
        )

    if param_path is None:
        path_template = nn_config.param_path
        if path_template is None:
            raise click.UsageError(f"Default parameter path not found for puzzle '{puzzle_name}'.")
        if "{size}" in path_template:
            param_path = path_template.format(size=puzzle.size)
        else:
            param_path = path_template

    final_neural_config = {}
    if neural_config_override is not None:
        final_neural_config.update(json.loads(neural_config_override))

    component = nn_config.callable(
        puzzle=puzzle,
        path=param_path,
        init_params=reset_params,
        **final_neural_config,
    )
    return {comp_key: component, config_key: final_neural_config}


def create_puzzle_options(
    default_puzzle: str,
    default_hard=False,
    use_hard_flag=False,
    puzzle_ds_flag=False,
    use_seeds_flag=False,
):
    def decorator(func):
        @wraps(func)
        def wrapper(*args, **kwargs):
            puzzle_kwargs = map_kwargs_to_pydantic(PuzzleOptions, kwargs)
            puzzle_opts = PuzzleOptions(**puzzle_kwargs)

            puzzle_name = puzzle_opts.puzzle
            puzzle_bundle = puzzle_bundles[puzzle_name]

            input_args = {}
            if puzzle_opts.puzzle_args:
                input_args = json.loads(puzzle_opts.puzzle_args)

            puzzle_opts.hard = default_hard or puzzle_opts.hard
            if puzzle_opts.hard and puzzle_bundle.puzzle_hard is not None:
                puzzle_callable = puzzle_bundle.puzzle_hard
            elif puzzle_ds_flag:
                puzzle_callable = puzzle_bundle.puzzle
            else:
                puzzle_callable = puzzle_bundle.puzzle

            if isinstance(puzzle_callable, WorldModelPuzzleConfig):
                puzzle_instance = puzzle_callable.callable(path=puzzle_callable.path, **input_args)
            elif isinstance(puzzle_callable, PuzzleConfig):
                puzzle_kwargs = {**puzzle_callable.kwargs, **input_args}
                if (
                    puzzle_callable.initial_shuffle is not None
                    and "initial_shuffle" not in puzzle_kwargs
                ):
                    puzzle_kwargs["initial_shuffle"] = puzzle_callable.initial_shuffle
                puzzle_instance = puzzle_callable.callable(**puzzle_kwargs)
            elif puzzle_callable is None:
                raise click.UsageError(
                    f"Puzzle type for '{puzzle_name}'"
                    f"{' (hard)' if puzzle_opts.hard else ''} is not defined."
                )
            else:
                puzzle_instance = puzzle_callable(**input_args)

            kwargs["puzzle"] = puzzle_instance
            kwargs["puzzle_name"] = puzzle_name
            kwargs["puzzle_bundle"] = puzzle_bundle

            if use_seeds_flag:
                kwargs["seeds"] = puzzle_opts.get_seed_list()

            kwargs["puzzle_opts"] = puzzle_opts
            return func(*args, **kwargs)

        if use_seeds_flag:
            wrapper = click.option(
                "-s", "--seeds", default="0", type=str, help="Seed for the random puzzle"
            )(wrapper)

        wrapper = click.option(
            "-pargs", "--puzzle_args", default="", type=str, help="Arguments for the puzzle"
        )(wrapper)

        if use_hard_flag:
            wrapper = click.option(
                "-h", "--hard", default=False, is_flag=True, help="Use the hard puzzle"
            )(wrapper)

        if puzzle_ds_flag:
            choices = list(world_model_bundles.keys())
        else:
            choices = list(puzzle_bundles.keys())

        wrapper = click.option(
            "-p",
            "--puzzle",
            default=default_puzzle,
            type=click.Choice(choices),
            help="Puzzle to solve",
        )(wrapper)
        return wrapper

    return decorator


def benchmark_options(func: callable) -> callable:
    if not benchmark_bundles:
        raise RuntimeError("No benchmark bundles registered.")

    default_benchmark = next(iter(benchmark_bundles))

    @click.option(
        "--benchmark",
        "benchmark_key",
        default=default_benchmark,
        type=click.Choice(list(benchmark_bundles.keys())),
        help="Benchmark dataset to evaluate.",
    )
    @click.option(
        "--benchmark-args",
        default="",
        type=str,
        help="JSON string with keyword arguments for the benchmark constructor.",
    )
    @click.option(
        "--sample-limit",
        type=int,
        default=None,
        help="Maximum number of samples to evaluate from the benchmark dataset.",
    )
    @click.option(
        "--sample-ids",
        default="",
        type=str,
        help="Comma-separated list of sample IDs to evaluate. Overrides sample-limit when provided.",
    )
    @wraps(func)
    def wrapper(*args, **kwargs):
        benchmark_key = kwargs.pop("benchmark_key")
        benchmark_bundle = benchmark_bundles[benchmark_key]

        benchmark_args = dict(benchmark_bundle.benchmark_args or {})
        benchmark_args_override = kwargs.pop("benchmark_args")
        if benchmark_args_override:
            try:
                benchmark_args.update(json.loads(benchmark_args_override))
            except json.JSONDecodeError as exc:
                raise click.BadParameter(
                    f"Invalid JSON provided to --benchmark-args: {exc}"
                ) from exc

        benchmark_instance = benchmark_bundle.benchmark(**benchmark_args)

        sample_ids_raw = kwargs.pop("sample_ids")
        sample_ids = None
        if sample_ids_raw:
            try:
                sample_ids = [
                    int(part.strip()) for part in sample_ids_raw.split(",") if part.strip() != ""
                ]
            except ValueError as exc:
                raise click.BadParameter(
                    "Invalid value in --sample-ids. Expected comma-separated integers."
                ) from exc

        sample_limit = kwargs.pop("sample_limit")

        kwargs["benchmark"] = benchmark_instance
        kwargs["benchmark_name"] = benchmark_key
        kwargs["benchmark_bundle"] = benchmark_bundle
        kwargs["benchmark_cli_options"] = {
            "sample_limit": sample_limit,
            "sample_ids": sample_ids,
        }
        kwargs["puzzle"] = benchmark_instance.puzzle
        if "puzzle_bundle" not in kwargs:
            kwargs["puzzle_bundle"] = benchmark_bundle
        return func(*args, **kwargs)

    return wrapper


puzzle_options = create_puzzle_options(
    default_puzzle="n-puzzle", use_hard_flag=True, use_seeds_flag=True
)
eval_puzzle_options = create_puzzle_options(default_puzzle="rubikscube", default_hard=True)
dist_puzzle_options = create_puzzle_options(default_puzzle="rubikscube", default_hard=True)
wm_puzzle_ds_options = create_puzzle_options(default_puzzle="rubikscube", puzzle_ds_flag=True)


def search_options(func=None, *, variant: str = "default") -> callable:
    def decorator(func: callable) -> callable:
        @click.option("-m", "--max_node_size", default=None, type=str, help="Size of the puzzle")
        @click.option("-b", "--batch_size", default=None, type=int, help="Batch size for BGPQ")
        @click.option(
            "-w", "--cost_weight", default=None, type=float, help="Weight for the A* search"
        )
        @click.option(
            "-pr",
            "--pop_ratio",
            default=None,
            type=float,
            help="Ratio for popping nodes from the priority queue.",
        )
        @click.option("-vm", "--vmap_size", default=None, type=int, help="Size for the vmap")
        @click.option("--debug", is_flag=True, default=None, help="Debug mode")
        @click.option("--profile", is_flag=True, default=None, help="Profile mode")
        @click.option("--show_compile_time", is_flag=True, default=None, help="Show compile time")
        @wraps(func)
        def wrapper(*args, **kwargs):
            if kwargs.get("max_node_size", None) is not None:
                kwargs["max_node_size"] = int(human_format_to_float(kwargs["max_node_size"]))

            overrides = map_kwargs_to_pydantic(SearchOptions, kwargs)

            puzzle_bundle = kwargs["puzzle_bundle"]
            if variant == "beam":
                base_search_options = puzzle_bundle.beam_search_options
            else:
                base_search_options = puzzle_bundle.search_options

            search_opts = base_search_options.model_copy(update=overrides)

            if search_opts.debug:
                print("Disabling JIT")
                jax.config.update("jax_disable_jit", True)
                search_opts.max_node_size = 10000
                search_opts.batch_size = 100

            kwargs["search_options"] = search_opts

            return func(*args, **kwargs)

        return wrapper

    if func is None:
        return decorator
    return decorator(func)


def eval_options(func=None, *, variant: str = "default") -> callable:
    def decorator(func: callable) -> callable:
        @click.option("-b", "--batch-size", type=int, default=None, help="Batch size for search.")
        @click.option(
            "-m",
            "--max-node-size",
            type=str,
            default=None,
            help="Maximum number of nodes to search.",
        )
        @click.option(
            "-w", "--cost-weight", type=float, default=None, help="Weight for cost in search."
        )
        @click.option(
            "-pr",
            "--pop_ratio",
            type=str,
            default=None,
            help="Ratio(s) for popping nodes from the priority queue. Can be a single float, "
            "'inf', or a comma-separated list (e.g., 'inf,0.4,0.3').",
        )
        @click.option(
            "-ne", "--num-eval", type=int, default=None, help="Number of puzzles to evaluate."
        )
        @click.option(
            "-rn", "--run-name", type=str, default=None, help="Name of the evaluation run."
        )
        @click.option(
            "--use-early-stopping",
            type=bool,
            default=None,
            help="Enable early stopping based on success rate threshold.",
        )
        @click.option(
            "--early-stop-patience",
            type=int,
            default=None,
            help="Number of samples to check before considering early stopping.",
        )
        @click.option(
            "--early-stop-threshold",
            type=float,
            default=None,
            help="Minimum success rate threshold for early stopping (0.0 to 1.0).",
        )
        @wraps(func)
        def wrapper(*args, **kwargs):
            if kwargs.get("max_node_size", None) is not None:
                kwargs["max_node_size"] = int(human_format_to_float(kwargs["max_node_size"]))

            overrides = map_kwargs_to_pydantic(EvalOptions, kwargs)

            puzzle_bundle = kwargs["puzzle_bundle"]
            if variant == "beam":
                base_eval_options = getattr(puzzle_bundle, "beam_eval_options", None)
                if base_eval_options is None:
                    base_eval_options = puzzle_bundle.eval_options
            else:
                base_eval_options = puzzle_bundle.eval_options

            # pop_ratio special handling was done before map_kwargs_to_pydantic?
            # No, pop_ratio is in EvalOptions fields, so it's in 'overrides' now.
            # We need to process it from 'overrides' instead of kwargs if it exists.

            if "pop_ratio" in overrides and overrides["pop_ratio"] is not None:
                pop_ratio_val = overrides["pop_ratio"]
                # It might be string from click or float if default?
                # Click option type is str.
                pop_ratio_str = str(pop_ratio_val)
                if "," in pop_ratio_str:
                    pop_ratios = []
                    for pr_val in pop_ratio_str.split(","):
                        try:
                            pop_ratios.append(float(pr_val.strip()))
                        except ValueError:
                            if pr_val.strip().lower() == "inf":
                                pop_ratios.append(float("inf"))
                            else:
                                raise click.BadParameter(f"Invalid pop_ratio value: {pr_val}")
                    overrides["pop_ratio"] = pop_ratios
                else:
                    try:
                        overrides["pop_ratio"] = float(pop_ratio_str.strip())
                    except ValueError:
                        if pop_ratio_str.strip().lower() == "inf":
                            overrides["pop_ratio"] = float("inf")
                        else:
                            raise click.BadParameter(f"Invalid pop_ratio value: {pop_ratio_str}")

            eval_opts = base_eval_options.model_copy(update=overrides)
            kwargs["eval_options"] = eval_opts
            return func(*args, **kwargs)

        return wrapper

    if func is None:
        return decorator
    return decorator(func)


def heuristic_options(func: callable) -> callable:
    @click.option("-nn", "--neural_heuristic", is_flag=True, help="Use neural heuristic")
    @click.option(
        "--param-path",
        type=str,
        default=None,
        help="Path to the heuristic parameter file.",
    )
    @click.option(
        "--model-type",
        type=str,
        default=None,
        help="Type of the heuristic model.",
    )
    @wraps(func)
    def wrapper(*args, **kwargs):
        heuristic_kwargs = map_kwargs_to_pydantic(HeuristicOptions, kwargs)
        heuristic_opts = HeuristicOptions(**heuristic_kwargs)

        puzzle_bundle = kwargs.pop("puzzle_bundle")
        puzzle = kwargs["puzzle"]
        is_eval = kwargs.get("eval_options", None) is not None

        if heuristic_opts.neural_heuristic or is_eval:
            heuristic_configs = puzzle_bundle.heuristic_nn_configs
            if heuristic_configs is None:
                raise click.UsageError(
                    f"Neural heuristic not available for puzzle '{kwargs['puzzle_name']}'."
                )

            model_type = heuristic_opts.model_type or "default"
            heuristic_config = heuristic_configs.get(model_type)
            if heuristic_config is None:
                raise click.UsageError(f"Neural heuristic config '{model_type}' not available.")

            param_path = heuristic_opts.param_path
            if param_path is None:
                path_template = heuristic_config.param_path
                if path_template is None:
                    raise click.UsageError(f"Parameter path for type '{model_type}' not found.")

                if "{size}" in path_template:
                    param_path = path_template.format(size=puzzle.size)
                else:
                    param_path = path_template

            heuristic: Heuristic = heuristic_config.callable(
                puzzle=puzzle,
                path=param_path,
                init_params=False,
            )
        else:
            heuristic_callable = puzzle_bundle.heuristic
            if heuristic_callable is None:
                raise click.UsageError(
                    f"Heuristic not available for puzzle '{kwargs['puzzle_name']}'."
                )
            heuristic: Heuristic = heuristic_callable(puzzle)

        kwargs["heuristic"] = heuristic
        kwargs["heuristic_options"] = heuristic_opts
        return func(*args, **kwargs)

    return wrapper


def qfunction_options(func: callable) -> callable:
    @click.option("-nn", "--neural_qfunction", is_flag=True, help="Use neural q function")
    @click.option(
        "--param-path",
        type=str,
        default=None,
        help="Path to the Q-function parameter file.",
    )
    @click.option(
        "--model-type",
        type=str,
        default=None,
        help="Type of the Q-function model.",
    )
    @wraps(func)
    def wrapper(*args, **kwargs):
        q_kwargs = map_kwargs_to_pydantic(QFunctionOptions, kwargs)
        q_opts = QFunctionOptions(**q_kwargs)

        puzzle_bundle = kwargs.pop("puzzle_bundle")
        puzzle = kwargs["puzzle"]
        is_eval = kwargs.get("eval_options", None) is not None

        if q_opts.neural_qfunction or is_eval:
            q_configs = puzzle_bundle.q_function_nn_configs
            if q_configs is None:
                raise click.UsageError(
                    f"Neural Q-function not available for puzzle '{kwargs['puzzle_name']}'."
                )

            model_type = q_opts.model_type or "default"
            q_config = q_configs.get(model_type)
            if q_config is None:
                raise click.UsageError(f"Neural Q-function config '{model_type}' not available.")

            param_path = q_opts.param_path
            if param_path is None:
                path_template = q_config.param_path
                if path_template is None:
                    raise click.UsageError(f"Parameter path for type '{model_type}' not found.")

                if "{size}" in path_template:
                    param_path = path_template.format(size=puzzle.size)
                else:
                    param_path = path_template

            qfunction: QFunction = q_config.callable(
                puzzle=puzzle,
                path=param_path,
                init_params=False,
            )
        else:
            q_callable = puzzle_bundle.q_function
            if q_callable is None:
                raise click.UsageError(
                    f"Q-function not available for puzzle '{kwargs['puzzle_name']}'."
                )
            qfunction: QFunction = q_callable(puzzle)

        kwargs["qfunction"] = qfunction
        kwargs["q_options"] = q_opts
        return func(*args, **kwargs)

    return wrapper


def visualize_options(func: callable) -> callable:
    @click.option(
        "-vt", "--visualize_terminal", is_flag=True, help="Visualize the path with terminal"
    )
    @click.option(
        "-vi", "--visualize_imgs", is_flag=True, help="Visualize the path with gif images"
    )
    @click.option("-mt", "--max_animation_time", default=10, type=int, help="Max animation time")
    @wraps(func)
    def wrapper(*args, **kwargs):
        vis_kwargs = map_kwargs_to_pydantic(VisualizeOptions, kwargs)
        vis_opts = VisualizeOptions(**vis_kwargs)
        kwargs["visualize_options"] = vis_opts
        return func(*args, **kwargs)

    return wrapper


def human_play_options(func: callable) -> callable:
    @wraps(func)
    def wrapper(*args, **kwargs):
        kwargs.pop("puzzle_bundle")
        kwargs.pop("puzzle_name")
        seeds = kwargs.pop("seeds")
        if len(seeds) > 1:
            raise ValueError("human play is not supported multiple initial state")
        kwargs["seed"] = seeds[0]
        return func(*args, **kwargs)

    return wrapper


def dist_train_options(func: callable) -> callable:
    @click.option("-s", "--steps", type=int, default=None)
    @click.option("-db", "--dataset_batch_size", type=int, default=None)
    @click.option("-dmb", "--dataset_minibatch_size", type=int, default=None)
    @click.option(
        "--sampling-non-backtracking-steps",
        type=int,
        default=None,
        help="Number of previous states to avoid revisiting during dataset sampling.",
    )
    @click.option("-tmb", "--train_minibatch_size", type=int, default=None)
    @click.option("-k", "--key", type=int, default=None)
    @click.option("-r", "--reset", type=bool, default=None)
    @click.option("-lt", "--loss_threshold", type=float, default=None)
    @click.option("-ui", "--update_interval", type=int, default=None)
    @click.option("-fui", "--force_update_interval", type=int, default=None)
    @click.option("-su", "--use_soft_update", is_flag=True, default=None)
    @click.option(
        "-ddn",
        "--use_double_dqn",
        is_flag=True,
        default=None,
        help="Enable Double DQN target computation.",
    )
    @click.option("-her", "--using_hindsight_target", is_flag=True, default=None)
    @click.option("-ts", "--using_triangular_sampling", is_flag=True, default=None)
    @click.option(
        "-dd",
        "--use_diffusion_distance",
        is_flag=True,
        default=None,
        help="Enable diffusion distance features in dataset creation.",
    )
    @click.option(
        "-ddm",
        "--use_diffusion_distance_mixture",
        is_flag=True,
        default=None,
        help="Enable diffusion distance mixture features in dataset creation.",
    )
    @click.option(
        "--use_diffusion_distance_warmup",
        is_flag=True,
        default=None,
        help="Enable warmup schedule when using diffusion distance features.",
    )
    @click.option(
        "--diffusion_distance_warmup_steps",
        type=int,
        default=None,
        help="Number of iterations to run before enabling diffusion distance features.",
    )
    @click.option(
        "-tp",
        "--temperature",
        type=float,
        default=None,
        help="Boltzmann temperature for action selection.",
    )
    @click.option("-d", "--debug", is_flag=True, default=None)
    @click.option("-md", "--multi_device", type=bool, default=None)
    @click.option("-ri", "--reset_interval", type=int, default=None)
    @click.option("-osr", "--opt_state_reset", type=bool, default=None)
    @click.option("--tau", type=float, default=None)
    @click.option(
        "--optimizer",
        type=click.Choice(list(OPTIMIZERS.keys())),
        default="adam",
        help="Optimizer to use",
    )
    @click.option("-lr", "--learning_rate", type=float, default=None)
    @click.option(
        "-wd",
        "--weight_decay_size",
        type=float,
        default=None,
        help="Weight decay size for regularization.",
    )
    @click.option(
        "--loss",
        type=click.Choice(
            [
                "mse",
                "huber",
                "logcosh",
                "asymmetric_huber",
                "asymmetric_logcosh",
            ]
        ),
        default=None,
        help="Select training loss.",
    )
    @click.option(
        "--loss-args",
        "loss_args",
        type=str,
        default=None,
        help=(
            "JSON object of additional keyword arguments for the selected loss, "
            'e.g. \'{"huber_delta":0.2,"asymmetric_tau":0.1}\'.'
        ),
    )
    @click.option(
        "--td-error-clip",
        "td_error_clip",
        type=float,
        default=None,
        help="Absolute clip value for TD-error; set <= 0 to disable.",
    )
    @click.option(
        "-km",
        "--k_max",
        type=int,
        default=None,
        help="Override puzzle's default k_max (formerly shuffle_length).",
    )
    @click.option(
        "--logger",
        type=click.Choice(["aim", "tensorboard", "wandb", "none"]),
        default=None,
        help="Logger to use.",
    )
    @click.option(
        "-pre",
        "--preset",
        type=click.Choice(list(train_presets.keys())),
        default="default",
        help="Training configuration preset.",
    )
    @wraps(func)
    def wrapper(*args, **kwargs):
        puzzle_bundle = kwargs["puzzle_bundle"]

        user_kmax = kwargs.pop("k_max")
        final_kmax = user_kmax if user_kmax is not None else puzzle_bundle.k_max
        # Pass through as k_max to downstream commands
        kwargs["k_max"] = final_kmax

        preset_name = kwargs.pop("preset")
        preset = train_presets[preset_name]

        # Collect any user-provided options to override the preset
        # map_kwargs_to_pydantic handles popping
        overrides = map_kwargs_to_pydantic(DistTrainOptions, kwargs)

        # Cleanup None values remaining in kwargs that correspond to DistTrainOptions fields
        for key in list(kwargs.keys()):
            if key in DistTrainOptions.model_fields and kwargs[key] is None:
                kwargs.pop(key)

        # Handle special case for loss_args if it's a string in overrides
        if "loss_args" in overrides and isinstance(overrides["loss_args"], str):
            overrides["loss_args"] = json.loads(overrides["loss_args"])

        # Create a final options object by applying overrides to the preset
        train_opts = preset.model_copy(update=overrides)

        if train_opts.debug:
            print("Disabling JIT")
            jax.config.update("jax_disable_jit", True)

        kwargs["train_options"] = train_opts
        return func(*args, **kwargs)

    return wrapper


def wbs_dist_train_options(func: callable) -> callable:
    @click.option("-s", "--steps", type=int, default=None)
    @click.option("-rs", "--replay_size", type=int, default=None)
    @click.option("-mn", "--max_nodes", type=int, default=None)
    @click.option("-ab", "--add_batch_size", type=int, default=None)
    @click.option("-sb", "--search_batch_size", type=int, default=None)
    @click.option("-tmb", "--train_minibatch_size", type=int, default=None)
    @click.option("-rr", "--replay_ratio", type=int, default=None)
    @click.option("-sr", "--sample_ratio", type=float, default=None)
    @click.option("-t-pr", "--pop_ratio", type=float, default=None)  # train pop ratio
    @click.option("-tc-w", "--cost_weight", type=float, default=None)  # train cost weight
    @click.option("-k", "--key", type=int, default=None)
    @click.option("-r", "--reset", type=bool, default=None)
    @click.option(
        "-pb", "--use_promising_branch", is_flag=True, default=None, help="Use promising branch"
    )
    @click.option("--debug", is_flag=True, default=None, help="Debug mode")
    @click.option("-md", "--multi_device", is_flag=True, default=None, help="Use multi device")
    @click.option(
        "-pre",
        "--preset",
        type=click.Choice(list(wbs_train_presets.keys())),
        default="default",
        help="WBS training configuration preset.",
    )
    @wraps(func)
    def wrapper(*args, **kwargs):
        preset_name = kwargs.pop("preset")
        preset = wbs_train_presets[preset_name]

        # Collect any user-provided options to override the preset
        overrides = {
            k: v
            for k, v in kwargs.items()
            if v is not None and k in WBSDistTrainOptions.model_fields
        }

        # Create a final options object by applying overrides to the preset
        wbs_train_opts = preset.model_copy(update=overrides)

        # Clean up kwargs so they don't get passed down
        for k in WBSDistTrainOptions.model_fields:
            kwargs.pop(k, None)

        if wbs_train_opts.debug:
            print("Disabling JIT")
            jax.config.update("jax_disable_jit", True)

        kwargs["train_options"] = wbs_train_opts
        return func(*args, **kwargs)

    return wrapper


def dist_heuristic_options(func: callable) -> callable:
    @click.option(
        "--param-path",
        type=str,
        default=None,
        help="Path to the heuristic parameter file.",
    )
    @click.option(
        "-nc",
        "--neural_config",
        type=str,
        default=None,
        help="Neural configuration. Overrides the default configuration.",
    )
    @click.option(
        "--model-type",
        type=str,
        default=None,
        help="Type of the heuristic model.",
    )
    @wraps(func)
    def wrapper(*args, **kwargs):
        puzzle_bundle = kwargs["puzzle_bundle"]
        puzzle = kwargs["puzzle"]
        puzzle_name = kwargs["puzzle_name"]
        reset = kwargs["train_options"].reset

        result = _setup_neural_component(
            puzzle_bundle,
            puzzle,
            puzzle_name,
            "heuristic",
            kwargs.pop("param_path"),
            kwargs.pop("neural_config"),
            reset,
            kwargs.pop("model_type") or "default",
        )
        kwargs.update(result)
        return func(*args, **kwargs)

    return wrapper


def dist_qfunction_options(func: callable) -> callable:
    @click.option(
        "--param-path",
        type=str,
        default=None,
        help="Path to the Q-function parameter file.",
    )
    @click.option(
        "-nc",
        "--neural_config",
        type=str,
        default=None,
        help="Neural configuration. Overrides the default configuration.",
    )
    @click.option(
        "--model-type",
        type=str,
        default=None,
        help="Type of the Q-function model.",
    )
    @wraps(func)
    def wrapper(*args, **kwargs):
        puzzle_bundle = kwargs["puzzle_bundle"]
        puzzle = kwargs["puzzle"]
        puzzle_name = kwargs["puzzle_name"]
        reset = kwargs["train_options"].reset

        result = _setup_neural_component(
            puzzle_bundle,
            puzzle,
            puzzle_name,
            "q_function",
            kwargs.pop("param_path"),
            kwargs.pop("neural_config"),
            reset,
            kwargs.pop("model_type") or "default",
        )
        kwargs.update(result)
        return func(*args, **kwargs)

    return wrapper


def wm_get_ds_options(func: callable) -> callable:
    @click.option(
        "-ds",
        "--dataset",
        default="rubikscube",
        type=click.Choice(list(world_model_bundles.keys())),
        help="Dataset to use",
    )
    @wraps(func)
    def wrapper(*args, **kwargs):
        get_ds_kwargs = map_kwargs_to_pydantic(WMGetDSOptions, kwargs)
        get_ds_opts = WMGetDSOptions(**get_ds_kwargs)
        dataset_name = get_ds_opts.dataset
        wm_bundle = world_model_bundles[dataset_name]
        dataset_path = wm_bundle.dataset_path

        datas = jax.numpy.load(dataset_path + "/images.npy")
        next_datas = jax.numpy.load(dataset_path + "/next_images.npy")
        actions = jax.numpy.load(dataset_path + "/actions.npy")
        kwargs["datas"] = datas
        kwargs["next_datas"] = next_datas
        kwargs["actions"] = actions

        eval_trajectory = jax.numpy.load(dataset_path + "/eval_traj_images.npy")
        eval_actions = jax.numpy.load(dataset_path + "/eval_actions.npy")
        kwargs["eval_trajectory"] = (eval_trajectory, eval_actions)
        kwargs["get_ds_options"] = get_ds_opts
        return func(*args, **kwargs)

    return wrapper


def wm_get_world_model_options(func: callable) -> callable:
    @click.option(
        "--world_model",
        default="rubikscube",
        type=click.Choice(list(world_model_bundles.keys())),
        help="World model to use",
    )
    @wraps(func)
    def wrapper(*args, **kwargs):
        wm_model_kwargs = map_kwargs_to_pydantic(WMGetModelOptions, kwargs)
        wm_model_opts = WMGetModelOptions(**wm_model_kwargs)
        world_model_name = wm_model_opts.world_model
        wm_bundle = world_model_bundles[world_model_name]
        world_model = wm_bundle.world_model(reset=True)
        kwargs["world_model"] = world_model
        kwargs["world_model_name"] = world_model_name
        kwargs["wm_model_options"] = wm_model_opts
        return func(*args, **kwargs)

    return wrapper


def wm_train_options(func: callable) -> callable:
    @click.option("--train_epochs", type=int, default=2000, help="Number of training steps")
    @click.option("--mini_batch_size", type=int, default=1000, help="Batch size")
    @click.option(
        "--optimizer",
        type=click.Choice(list(OPTIMIZERS.keys())),
        default="adam",
        help="Optimizer to use",
    )
    @wraps(func)
    def wrapper(*args, **kwargs):
        wm_train_kwargs = map_kwargs_to_pydantic(WMTrainOptions, kwargs)
        wm_train_opts = WMTrainOptions(**wm_train_kwargs)
        kwargs["wm_train_options"] = wm_train_opts
        return func(*args, **kwargs)

    return wrapper


def wm_dataset_options(func: callable) -> callable:
    @click.option("--dataset_size", type=int, default=300000)
    @click.option("--dataset_minibatch_size", type=int, default=30000)
    @click.option("--shuffle_length", type=int, default=30)
    @click.option("--img_size", nargs=2, type=click.Tuple([int, int]), default=(32, 32))
    @click.option("--key", type=int, default=0)
    @wraps(func)
    def wrapper(*args, **kwargs):
        # This decorator passes puzzle_name from another decorator,
        # but the puzzle object itself is what we need now.
        # Overwriting the puzzle in kwargs with the one for dataset generation
        puzzle_name = kwargs["puzzle_name"]
        if puzzle_name not in world_model_bundles:
            raise click.UsageError(
                f"World model dataset generation is not defined for '{puzzle_name}'"
            )

        wm_bundle = world_model_bundles[puzzle_name]
        puzzle_callable = wm_bundle.puzzle_for_ds_gen
        kwargs["puzzle"] = puzzle_callable()

        wm_dataset_kwargs = map_kwargs_to_pydantic(WMDatasetOptions, kwargs)
        wm_dataset_opts = WMDatasetOptions(**wm_dataset_kwargs)
        kwargs["wm_dataset_options"] = wm_dataset_opts
        return func(*args, **kwargs)

    return wrapper<|MERGE_RESOLUTION|>--- conflicted
+++ resolved
@@ -4,11 +4,13 @@
 import click
 import jax
 
-<<<<<<< HEAD
-from config import puzzle_bundles, train_presets, wbs_train_presets, world_model_bundles
-=======
-from config import benchmark_bundles, puzzle_bundles, train_presets, world_model_bundles
->>>>>>> bcae0a4b
+from config import (
+    benchmark_bundles,
+    puzzle_bundles,
+    train_presets,
+    wbs_train_presets,
+    world_model_bundles,
+)
 from config.pydantic_models import (
     DistTrainOptions,
     EvalOptions,
