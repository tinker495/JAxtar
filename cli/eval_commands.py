from datetime import datetime
from pathlib import Path

import click
import matplotlib
from puxle import Puzzle
from rich.console import Console

from config.pydantic_models import EvalOptions, PuzzleOptions
from heuristic.heuristic_base import Heuristic
from JAxtar.beamsearch.heuristic_beam import beam_builder
from JAxtar.beamsearch.q_beam import qbeam_builder
from JAxtar.stars.astar import astar_builder
from JAxtar.stars.astar_d import astar_d_builder
from JAxtar.stars.qstar import qstar_builder
from qfunction.q_base import QFunction

from .comparison_generator import ComparisonGenerator
from .evaluation_runner import run_evaluation_sweep
from .options import (
    eval_options,
    eval_puzzle_options,
    heuristic_options,
    qfunction_options,
)

matplotlib.use("Agg")


@click.group(name="eval")
def evaluation():
    """Evaluation commands"""
    pass


@evaluation.command(name="astar")
@eval_puzzle_options
@eval_options
@heuristic_options
def eval_astar(
    puzzle: Puzzle,
    puzzle_name: str,
    heuristic: Heuristic,
    eval_options: EvalOptions,
    puzzle_opts: PuzzleOptions,
<<<<<<< HEAD
    output_dir: Optional[Path] = None,
    logger: Optional[BaseLogger] = None,
    step: int = 0,
    search_fn_cache: Optional[dict[int, Callable]] = None,
=======
>>>>>>> bcae0a4b
    **kwargs,
):
    """Evaluate a heuristic-driven A* search with optional parameter sweeps."""
    run_evaluation_sweep(
        puzzle=puzzle,
        puzzle_name=puzzle_name,
        search_model=heuristic,
        search_model_name="heuristic",
        run_label="astar",
        search_builder_fn=astar_builder,
        eval_options=eval_options,
        puzzle_opts=puzzle_opts,
<<<<<<< HEAD
        output_dir=output_dir,
        logger=logger,
        step=step,
        search_fn_cache=search_fn_cache,
=======
>>>>>>> bcae0a4b
        **kwargs,
    )


@evaluation.command(name="astar_d")
@eval_puzzle_options
@eval_options
@heuristic_options
def eval_astar_d(
    puzzle: Puzzle,
    puzzle_name: str,
    heuristic: Heuristic,
    eval_options: EvalOptions,
    puzzle_opts: PuzzleOptions,
    **kwargs,
):
    """Evaluate a heuristic-driven A* Deferred search with optional parameter sweeps."""
    run_evaluation_sweep(
        puzzle=puzzle,
        puzzle_name=puzzle_name,
        search_model=heuristic,
        search_model_name="heuristic",
        run_label="astar_d",
        search_builder_fn=astar_d_builder,
        eval_options=eval_options,
        puzzle_opts=puzzle_opts,
        **kwargs,
    )


@evaluation.command(name="beam")
@eval_puzzle_options
@eval_options(variant="beam")
@heuristic_options
def eval_beam(
    puzzle: Puzzle,
    puzzle_name: str,
    heuristic: Heuristic,
    eval_options: EvalOptions,
    puzzle_opts: PuzzleOptions,
    **kwargs,
):
    """Evaluate a heuristic-driven beam search with optional parameter sweeps."""
    run_evaluation_sweep(
        puzzle=puzzle,
        puzzle_name=puzzle_name,
        search_model=heuristic,
        search_model_name="heuristic",
        run_label="beam",
        search_builder_fn=beam_builder,
        eval_options=eval_options,
        puzzle_opts=puzzle_opts,
        node_metric_label="Beam Slots",
        **kwargs,
    )


@evaluation.command(name="qstar")
@eval_puzzle_options
@eval_options
@qfunction_options
def eval_qstar(
    puzzle: Puzzle,
    puzzle_name: str,
    qfunction: QFunction,
    eval_options: EvalOptions,
    puzzle_opts: PuzzleOptions,
    **kwargs,
):
    """Evaluate a Q*-style search with optional parameter sweeps."""
    run_evaluation_sweep(
        puzzle=puzzle,
        puzzle_name=puzzle_name,
        search_model=qfunction,
        search_model_name="qfunction",
        run_label="qstar",
        search_builder_fn=qstar_builder,
        eval_options=eval_options,
        puzzle_opts=puzzle_opts,
        **kwargs,
    )


@evaluation.command(name="qbeam")
@eval_puzzle_options
@eval_options(variant="beam")
@qfunction_options
def eval_qbeam(
    puzzle: Puzzle,
    puzzle_name: str,
    qfunction: QFunction,
    eval_options: EvalOptions,
    puzzle_opts: PuzzleOptions,
    **kwargs,
):
    """Evaluate a Q-beam search with optional parameter sweeps."""
    run_evaluation_sweep(
        puzzle=puzzle,
        puzzle_name=puzzle_name,
        search_model=qfunction,
        search_model_name="qfunction",
        run_label="qbeam",
        search_builder_fn=qbeam_builder,
        eval_options=eval_options,
        puzzle_opts=puzzle_opts,
        node_metric_label="Beam Slots",
        **kwargs,
    )


@evaluation.command(name="compare")
@click.argument("run_dirs", nargs=-1, type=click.Path(exists=True, file_okay=False))
@click.option(
    "--scatter-max-points",
    type=int,
    default=2000,
    help="Maximum number of points to display on scatter plots.",
)
def eval_compare(run_dirs: list[str], scatter_max_points: int):
    """
    Compare multiple evaluation runs.

    Can accept individual run directories or parent directories containing multiple runs.
    """
    console = Console()
    if not run_dirs:
        console.print("[bold red]Error: Please provide at least one run directory.[/bold red]")
        return

    # Discover all individual run directories
    actual_run_dirs = []
    for run_dir_str in run_dirs:
        run_dir = Path(run_dir_str)
        # Check if the directory itself is a run directory
        if (run_dir / "results.csv").exists():
            actual_run_dirs.append(run_dir_str)
        else:
            # If not, treat it as a parent and search for sub-directories
            sub_dirs_found = [
                str(sub_dir)
                for sub_dir in run_dir.iterdir()
                if sub_dir.is_dir() and (sub_dir / "results.csv").exists()
            ]
            if sub_dirs_found:
                console.print(f"Found {len(sub_dirs_found)} sub-runs in [bold]{run_dir}[/bold]")
                actual_run_dirs.extend(sub_dirs_found)
            else:
                console.print(
                    f"[yellow]Warning: Directory {run_dir} is not a valid run and contains no sub-runs."
                    f"Skipping.[/yellow]"
                )

    if not actual_run_dirs:
        console.print("[bold red]Error: No valid run directories found to compare.[/bold red]")
        return

    # Determine output directory
    output_dir: Path
    if len(run_dirs) == 1 and Path(run_dirs[0]).is_dir():
        # If a single directory is provided (likely a sweep parent), save results there
        output_dir = Path(run_dirs[0])
    else:
        # For multiple dirs or other cases, create a new comparison directory
        timestamp = datetime.now().strftime("%Y-%m-%d_%H-%M-%S")
        output_dir = Path("runs") / f"comparison_{timestamp}"

    output_dir.mkdir(parents=True, exist_ok=True)

    # Use set to avoid duplicates if user provides both parent and sub-run
    unique_run_dirs = sorted(list(set(actual_run_dirs)))

    comparison_generator = ComparisonGenerator(
        run_dirs=unique_run_dirs,
        output_dir=output_dir,
        scatter_max_points=scatter_max_points,
    )
    comparison_generator.generate_report()
    console.print(f"Comparison report saved in [bold]{output_dir}[/bold]")<|MERGE_RESOLUTION|>--- conflicted
+++ resolved
@@ -43,13 +43,6 @@
     heuristic: Heuristic,
     eval_options: EvalOptions,
     puzzle_opts: PuzzleOptions,
-<<<<<<< HEAD
-    output_dir: Optional[Path] = None,
-    logger: Optional[BaseLogger] = None,
-    step: int = 0,
-    search_fn_cache: Optional[dict[int, Callable]] = None,
-=======
->>>>>>> bcae0a4b
     **kwargs,
 ):
     """Evaluate a heuristic-driven A* search with optional parameter sweeps."""
@@ -62,13 +55,6 @@
         search_builder_fn=astar_builder,
         eval_options=eval_options,
         puzzle_opts=puzzle_opts,
-<<<<<<< HEAD
-        output_dir=output_dir,
-        logger=logger,
-        step=step,
-        search_fn_cache=search_fn_cache,
-=======
->>>>>>> bcae0a4b
         **kwargs,
     )
 
