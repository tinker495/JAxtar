import os
import time
from pathlib import Path

import click
import jax
import jax.numpy as jnp
import numpy as np
from flashbax.utils import get_timestep_count
from puxle import Puzzle

from cli.eval_commands import _run_evaluation_sweep
from config.pydantic_models import (
    DistTrainOptions,
    EvalOptions,
    NeuralCallableConfig,
    PuzzleOptions,
    WBSDistTrainOptions,
)
from helpers.config_printer import print_config
from helpers.formatting import human_format
from helpers.logger import create_logger
from helpers.rich_progress import trange
from heuristic.neuralheuristic.davi import (
    get_davi_dataset_builder,
    regression_trainer_builder,
)
from heuristic.neuralheuristic.neuralheuristic_base import NeuralHeuristicBase
from heuristic.neuralheuristic.wbsdai import (
    regression_replay_trainer_builder,
    wbsdai_dataset_builder,
)
from JAxtar.astar import astar_builder
from JAxtar.qstar import qstar_builder
from qfunction.neuralq.neuralq_base import NeuralQFunctionBase
from qfunction.neuralq.qlearning import get_qlearning_dataset_builder, qlearning_builder
from qfunction.neuralq.wbsdqi import (
    regression_replay_q_trainer_builder,
    wbsdqi_dataset_builder,
)
from train_util.optimizer import setup_optimizer
from train_util.target_update import scaled_by_reset, soft_update

from ..options import (
    dist_heuristic_options,
    dist_puzzle_options,
    dist_qfunction_options,
    dist_train_options,
    eval_options,
    wbs_dist_train_options,
)


@click.command()
@dist_puzzle_options
@dist_train_options
@dist_heuristic_options
@eval_options
def davi(
    puzzle: Puzzle,
    puzzle_opts: PuzzleOptions,
    heuristic: NeuralHeuristicBase,
    puzzle_name: str,
    train_options: DistTrainOptions,
    shuffle_length: int,
    eval_options: EvalOptions,
    heuristic_config: NeuralCallableConfig,
    **kwargs,
):

    config = {
        "puzzle_options": puzzle_opts,
        "heuristic_config": heuristic_config,
        "train_options": train_options,
        "eval_options": eval_options,
    }
    print_config("DAVI Training Configuration", config)
    logger = create_logger(train_options.logger, f"{puzzle_name}-dist-train", config)
    key = jax.random.PRNGKey(
        np.random.randint(0, 1000000) if train_options.key == 0 else train_options.key
    )
    key, subkey = jax.random.split(key)

    heuristic_model = heuristic.model
    target_heuristic_params = heuristic.params
    heuristic_params = target_heuristic_params

    steps = train_options.steps // train_options.replay_ratio
    update_interval = train_options.update_interval // train_options.replay_ratio
    reset_interval = train_options.reset_interval // train_options.replay_ratio
    n_devices = jax.device_count()
    if train_options.multi_device and n_devices > 1:
        steps = steps // n_devices
        update_interval = update_interval // n_devices
        reset_interval = reset_interval // n_devices
        print(f"Training with {n_devices} devices")

    optimizer, opt_state = setup_optimizer(
        heuristic_params,
        n_devices,
        steps,
        train_options.dataset_batch_size // train_options.train_minibatch_size,
        train_options.optimizer,
        lr_init=train_options.learning_rate,
        weight_decay_size=train_options.weight_decay_size,
    )
    davi_fn = regression_trainer_builder(
        train_options.train_minibatch_size,
        heuristic_model,
        optimizer,
        heuristic.pre_process,
        n_devices=n_devices,
        use_target_confidence_weighting=train_options.use_target_confidence_weighting,
        use_target_sharpness_weighting=train_options.use_target_sharpness_weighting,
        target_sharpness_alpha=train_options.target_sharpness_alpha,
        using_priority_sampling=train_options.using_priority_sampling,
        per_alpha=train_options.per_alpha,
        per_beta=train_options.per_beta,
        per_epsilon=train_options.per_epsilon,
        loss_type=train_options.loss,
        huber_delta=train_options.huber_delta,
        replay_ratio=train_options.replay_ratio,
        td_error_clip=train_options.td_error_clip,
    )
    get_datasets = get_davi_dataset_builder(
        puzzle,
        heuristic.pre_process,
        heuristic_model,
        train_options.dataset_batch_size,
        shuffle_length,
        train_options.dataset_minibatch_size,
        train_options.using_hindsight_target,
        train_options.using_triangular_sampling,
        n_devices=n_devices,
        temperature=train_options.temperature,
        td_error_clip=train_options.td_error_clip,
    )

    pbar = trange(steps)
    updated = False
    last_reset_time = 0
    last_update_step = -1  # Track last update step for force update
    for i in pbar:
        key, subkey = jax.random.split(key)
        dataset = get_datasets(target_heuristic_params, heuristic_params, subkey)
<<<<<<< HEAD
        target_heuristic = jnp.mean(dataset["target_heuristic"])
=======
        target_heuristic = dataset["target_heuristic"]
        mean_target_heuristic = jnp.mean(target_heuristic)
        mean_target_entropy = None
        if "target_entropy" in dataset:
            mean_target_entropy = jnp.mean(dataset["target_entropy"])
>>>>>>> b035dca1

        (
            heuristic_params,
            opt_state,
            loss,
            grad_magnitude,
            weight_magnitude,
            diffs,
        ) = davi_fn(key, dataset, heuristic_params, opt_state)
        mean_abs_diff = jnp.mean(jnp.abs(diffs))
        lr = opt_state.hyperparams["learning_rate"]
        pbar.set_description(
            desc="DAVI Training",
            desc_dict={
                "lr": lr,
                "loss": float(loss),
                "abs_diff": float(mean_abs_diff),
                "target_heuristic": float(target_heuristic),
            },
        )
        logger.log_scalar("Metrics/Learning Rate", lr, i)
        logger.log_scalar("Losses/Loss", loss, i)
        logger.log_scalar("Losses/Mean Abs Diff", mean_abs_diff, i)
        logger.log_scalar("Metrics/Mean Target", target_heuristic, i)
        logger.log_scalar("Metrics/Magnitude Gradient", grad_magnitude, i)
        logger.log_scalar("Metrics/Magnitude Weight", weight_magnitude, i)
        if mean_target_entropy is not None:
            logger.log_scalar("Metrics/Mean Target Entropy", mean_target_entropy, i)
        if i % 100 == 0:
            logger.log_histogram("Losses/Diff", diffs, i)
<<<<<<< HEAD
            logger.log_histogram("Metrics/Target", dataset["target_heuristic"], i)
=======
            logger.log_histogram("Metrics/Target", target_heuristic, i)
            if "target_entropy" in dataset:
                logger.log_histogram("Metrics/Target Entropy", dataset["target_entropy"], i)
>>>>>>> b035dca1

        target_updated = False
        if train_options.use_soft_update:
            target_heuristic_params = soft_update(
                target_heuristic_params, heuristic_params, float(1 - 1.0 / update_interval)
            )
            updated = True
            if i % update_interval == 0 and i != 0:
                target_updated = True
        elif ((i % update_interval == 0 and i != 0) and loss <= train_options.loss_threshold) or (
            i - last_update_step >= train_options.force_update_interval
        ):
            target_heuristic_params = heuristic_params
            updated = True
            if train_options.opt_state_reset:
                opt_state = optimizer.init(heuristic_params)
            target_updated = True
            last_update_step = i

        if (
            target_updated
            and i - last_reset_time >= reset_interval
            and updated
            and i < steps * 2 / 3
        ):
            last_reset_time = i
            heuristic_params = scaled_by_reset(
                heuristic_params,
                key,
                train_options.tau,
            )
            opt_state = optimizer.init(heuristic_params)
            updated = False

        if i % (steps // 5) == 0 and i != 0:
            heuristic.params = heuristic_params
            backup_path = os.path.join(logger.log_dir, f"heuristic_{i}.pkl")
            heuristic.save_model(path=backup_path)
            # Log model as artifact
            # logger.log_artifact(backup_path, f"heuristic_step_{i}", "model")
    heuristic.params = heuristic_params
    backup_path = os.path.join(logger.log_dir, "heuristic_final.pkl")
    heuristic.save_model(path=backup_path)
    # Log final model as artifact
    logger.log_artifact(backup_path, "heuristic_final", "model")

    # Evaluation
    if eval_options.num_eval > 0:
        eval_run_dir = Path(logger.log_dir) / "evaluation"
        _run_evaluation_sweep(
            puzzle=puzzle,
            puzzle_name=puzzle_name,
            search_model=heuristic,
            search_model_name="heuristic",
            search_builder_fn=astar_builder,
            eval_options=eval_options,
            puzzle_opts=puzzle_opts,
            output_dir=eval_run_dir,
            logger=logger,
            step=steps,
            **kwargs,
        )

    logger.close()


@click.command()
@dist_puzzle_options
@dist_train_options
@dist_qfunction_options
@eval_options
def qlearning(
    puzzle: Puzzle,
    puzzle_opts: PuzzleOptions,
    qfunction: NeuralQFunctionBase,
    puzzle_name: str,
    train_options: DistTrainOptions,
    shuffle_length: int,
    with_policy: bool,
    eval_options: EvalOptions,
    q_config: NeuralCallableConfig,
    **kwargs,
):

    config = {
        "puzzle_options": puzzle_opts,
        "train_options": train_options,
        "eval_options": eval_options,
        "q_config": q_config,
    }
    print_config("Q-Learning Training Configuration", config)
    logger = create_logger(train_options.logger, f"{puzzle_name}-dist-q-train", config)
    key = jax.random.PRNGKey(
        np.random.randint(0, 1000000) if train_options.key == 0 else train_options.key
    )
    key, subkey = jax.random.split(key)

    qfunc_model = qfunction.model
    target_qfunc_params = qfunction.params
    qfunc_params = target_qfunc_params

    steps = train_options.steps // train_options.replay_ratio
    update_interval = train_options.update_interval // train_options.replay_ratio
    reset_interval = train_options.reset_interval // train_options.replay_ratio
    n_devices = jax.device_count()
    if train_options.multi_device and n_devices > 1:
        steps = steps // n_devices
        update_interval = update_interval // n_devices
        reset_interval = reset_interval // n_devices
        print(f"Training with {n_devices} devices")

    optimizer, opt_state = setup_optimizer(
        qfunc_params,
        n_devices,
        steps,
        train_options.dataset_batch_size // train_options.train_minibatch_size,
        train_options.optimizer,
        lr_init=train_options.learning_rate,
        weight_decay_size=train_options.weight_decay_size,
    )
    qlearning_fn = qlearning_builder(
        train_options.train_minibatch_size,
        qfunc_model,
        optimizer,
        qfunction.pre_process,
        n_devices=n_devices,
        use_target_confidence_weighting=train_options.use_target_confidence_weighting,
        use_target_sharpness_weighting=train_options.use_target_sharpness_weighting,
        target_sharpness_alpha=train_options.target_sharpness_alpha,
        using_priority_sampling=train_options.using_priority_sampling,
        per_alpha=train_options.per_alpha,
        per_beta=train_options.per_beta,
        per_epsilon=train_options.per_epsilon,
        loss_type=train_options.loss,
        huber_delta=train_options.huber_delta,
        replay_ratio=train_options.replay_ratio,
    )
    get_datasets = get_qlearning_dataset_builder(
        puzzle,
        qfunction.pre_process,
        qfunc_model,
        train_options.dataset_batch_size,
        shuffle_length,
        train_options.dataset_minibatch_size,
        train_options.using_hindsight_target,
        train_options.using_triangular_sampling,
        n_devices=n_devices,
        with_policy=with_policy,
        temperature=train_options.temperature,
        td_error_clip=train_options.td_error_clip,
    )

    pbar = trange(steps)
    updated = False
    last_reset_time = 0
    last_update_step = -1  # Track last update step for force update
    for i in pbar:
        key, subkey = jax.random.split(key)
        dataset = get_datasets(target_qfunc_params, qfunc_params, subkey)
<<<<<<< HEAD
        target_q = jnp.mean(dataset["target_q"])
=======
        target_q = dataset["target_q"]
        mean_target_q = jnp.mean(target_q)
        # Optional: mean action entropy when using policy sampling
        mean_action_entropy = None
        mean_target_entropy = None
        if "action_entropy" in dataset:
            mean_action_entropy = jnp.mean(dataset["action_entropy"])
        if "target_entropy" in dataset:
            mean_target_entropy = jnp.mean(dataset["target_entropy"])
>>>>>>> b035dca1

        (
            qfunc_params,
            opt_state,
            loss,
            grad_magnitude,
            weight_magnitude,
            diffs,
        ) = qlearning_fn(key, dataset, qfunc_params, opt_state)
        mean_abs_diff = jnp.mean(jnp.abs(diffs))
        lr = opt_state.hyperparams["learning_rate"]
        pbar.set_description(
            desc="Q-Learning Training",
            desc_dict={
                "lr": lr,
                "loss": float(loss),
                "abs_diff": float(mean_abs_diff),
<<<<<<< HEAD
                "target_q": float(target_q),
=======
                "target_q": float(mean_target_q),
                **(
                    {"entropy": float(mean_action_entropy)}
                    if mean_action_entropy is not None
                    else {}
                ),
>>>>>>> b035dca1
            },
        )

        logger.log_scalar("Metrics/Learning Rate", lr, i)
        logger.log_scalar("Losses/Loss", loss, i)
        logger.log_scalar("Losses/Mean Abs Diff", mean_abs_diff, i)
        logger.log_scalar("Metrics/Mean Target", target_q, i)
        logger.log_scalar("Metrics/Magnitude Gradient", grad_magnitude, i)
        logger.log_scalar("Metrics/Magnitude Weight", weight_magnitude, i)
        if mean_action_entropy is not None:
            logger.log_scalar("Metrics/Mean Action Entropy", mean_action_entropy, i)
        if mean_target_entropy is not None:
            logger.log_scalar("Metrics/Mean Target Entropy", mean_target_entropy, i)
        if i % 100 == 0:
            logger.log_histogram("Losses/Diff", diffs, i)
<<<<<<< HEAD
            logger.log_histogram("Metrics/Target", dataset["target_q"], i)
=======
            logger.log_histogram("Metrics/Target", target_q, i)
            if "action_entropy" in dataset:
                logger.log_histogram("Metrics/Action Entropy", dataset["action_entropy"], i)
            if "target_entropy" in dataset:
                logger.log_histogram("Metrics/Target Entropy", dataset["target_entropy"], i)
>>>>>>> b035dca1

        target_updated = False
        if train_options.use_soft_update:
            target_qfunc_params = soft_update(
                target_qfunc_params, qfunc_params, float(1 - 1.0 / update_interval)
            )
            updated = True
            if i % update_interval == 0 and i != 0:
                target_updated = True
        elif ((i % update_interval == 0 and i != 0) and loss <= train_options.loss_threshold) or (
            i - last_update_step >= train_options.force_update_interval
        ):
            target_qfunc_params = qfunc_params
            updated = True
            if train_options.opt_state_reset:
                opt_state = optimizer.init(qfunc_params)
            target_updated = True
            last_update_step = i

        if (
            target_updated
            and i - last_reset_time >= reset_interval
            and updated
            and i < steps * 2 / 3
        ):
            last_reset_time = i
            qfunc_params = scaled_by_reset(
                qfunc_params,
                key,
                train_options.tau,
            )
            opt_state = optimizer.init(qfunc_params)
            updated = False

        if i % (steps // 5) == 0 and i != 0:
            qfunction.params = qfunc_params
            backup_path = os.path.join(logger.log_dir, f"qfunction_{i}.pkl")
            qfunction.save_model(path=backup_path)
            # Log model as artifact
            # logger.log_artifact(backup_path, f"qfunction_step_{i}", "model")
    qfunction.params = qfunc_params
    backup_path = os.path.join(logger.log_dir, "qfunction_final.pkl")
    qfunction.save_model(path=backup_path)
    # Log final model as artifact
    logger.log_artifact(backup_path, "qfunction_final", "model")

    # Evaluation
    if eval_options.num_eval > 0:
        eval_run_dir = Path(logger.log_dir) / "evaluation"
        _run_evaluation_sweep(
            puzzle=puzzle,
            puzzle_name=puzzle_name,
            search_model=qfunction,
            search_model_name="qfunction",
            search_builder_fn=qstar_builder,
            eval_options=eval_options,
            puzzle_opts=puzzle_opts,
            output_dir=eval_run_dir,
            logger=logger,
            step=steps,
            **kwargs,
        )

    logger.close()


@click.command()
@dist_puzzle_options
@wbs_dist_train_options
@dist_heuristic_options
@eval_options
def wbsdai(
    puzzle: Puzzle,
    puzzle_opts: PuzzleOptions,
    heuristic: NeuralHeuristicBase,
    puzzle_name: str,
    train_options: WBSDistTrainOptions,
    heuristic_config: NeuralCallableConfig,
    eval_options: EvalOptions,
    **kwargs,
):
    config = {
        "puzzle_options": puzzle_opts,
        "heuristic_config": heuristic_config,
        "train_options": train_options,
        "eval_options": eval_options,
    }
    print_config("WBSDAI Training Configuration", config)
    logger = create_logger(
        train_options.logger, f"{puzzle_name}-{puzzle.size}-wbsdai", config
    )  # Assuming "aim" as logger type

    heuristic_model = heuristic.model
    heuristic_params = heuristic.params
    key = jax.random.PRNGKey(
        np.random.randint(0, 1000000) if train_options.key == 0 else train_options.key
    )
    key, subkey = jax.random.split(key)

    n_devices = 1
    steps = train_options.steps
    if train_options.multi_device:
        n_devices = jax.device_count()
        steps = train_options.steps // n_devices
        print(f"Training with {n_devices} devices")

    from helpers.replay import init_experience_replay

    buffer, buffer_state = init_experience_replay(
        puzzle.SolveConfig.default(),
        puzzle.State.default(),
        max_length=train_options.replay_size,
        min_length=train_options.train_minibatch_size * 10,
        sample_batch_size=train_options.train_minibatch_size,
        add_batch_size=train_options.add_batch_size,
    )
    optimizer, opt_state = setup_optimizer(
        heuristic_params,
        n_devices,
        steps,
        train_options.add_batch_size
        // train_options.train_minibatch_size
        * train_options.replay_ratio,
        train_options.optimizer,
        lr_init=train_options.learning_rate,
        weight_decay_size=train_options.weight_decay_size,
    )
    replay_trainer = regression_replay_trainer_builder(
        buffer,
        train_options.add_batch_size
        // train_options.train_minibatch_size
        * train_options.replay_ratio,
        heuristic.pre_process,
        heuristic_model,
        optimizer,
    )
    get_datasets = wbsdai_dataset_builder(
        puzzle,
        heuristic,
        buffer,
        max_nodes=train_options.max_nodes,
        add_batch_size=train_options.add_batch_size,
        search_batch_size=train_options.search_batch_size,
        sample_ratio=train_options.sample_ratio,
        cost_weight=train_options.cost_weight,
        pop_ratio=train_options.pop_ratio,
        use_promising_branch=train_options.use_promising_branch,
    )

    pbar = trange(steps)
    for i in pbar:
        key, subkey = jax.random.split(key)
        if i % 10 == 0:
            t = time.time()
            buffer_state, search_count, solved_count, key = get_datasets(
                heuristic_params, buffer_state, subkey
            )
            dt = time.time() - t
            logger.log_scalar("Samples/Data sample time", dt, i)
            logger.log_scalar("Samples/Search Count", search_count, i)
            logger.log_scalar("Samples/Solved Count", solved_count, i)
            logger.log_scalar("Samples/Solved Ratio", solved_count / search_count, i)

        (
            heuristic_params,
            opt_state,
            loss,
            mean_abs_diff,
            diffs,
            sampled_target_heuristics,
            grad_magnitude,
            weight_magnitude,
        ) = replay_trainer(key, buffer_state, heuristic_params, opt_state)
        lr = opt_state.hyperparams["learning_rate"]
        mean_target_heuristic = jnp.mean(sampled_target_heuristics)
        replay_size = get_timestep_count(buffer_state)
        pbar.set_description(
            desc="WBSDAI Training",
            desc_dict={
                "lr": lr,
                "loss": float(loss),
                "abs_diff": float(mean_abs_diff),
                "target_heuristic": float(mean_target_heuristic),
                "replay_size": f"{human_format(replay_size)}/{human_format(train_options.replay_size)}",
            },
        )
        logger.log_scalar("Losses/Loss", loss, i)
        logger.log_scalar("Losses/Mean Abs Diff", mean_abs_diff, i)
        logger.log_scalar("Metrics/Learning Rate", lr, i)
        logger.log_scalar("Metrics/Magnitude Gradient", grad_magnitude, i)
        logger.log_scalar("Metrics/Magnitude Weight", weight_magnitude, i)
        logger.log_scalar("Metrics/Mean Target", mean_target_heuristic, i)
        logger.log_histogram("Losses/Diff", diffs, i)
        logger.log_histogram("Metrics/Target", sampled_target_heuristics, i)

        if i % 100 == 0 and i != 0:
            heuristic.params = heuristic_params
            backup_path = os.path.join(logger.log_dir, f"heuristic_{i}.pkl")
            heuristic.save_model(path=backup_path)

    heuristic.params = heuristic_params
    backup_path = os.path.join(logger.log_dir, "heuristic_final.pkl")
    heuristic.save_model(path=backup_path)

    # Evaluation
    if eval_options.num_eval > 0:
        eval_run_dir = Path(logger.log_dir) / "evaluation"
        _run_evaluation_sweep(
            puzzle=puzzle,
            puzzle_name=puzzle_name,
            search_model=heuristic,
            search_model_name="heuristic",
            search_builder_fn=astar_builder,
            eval_options=eval_options,
            puzzle_opts=puzzle_opts,
            output_dir=eval_run_dir,
            logger=logger,
            step=steps,
            **kwargs,
        )

    logger.close()


@click.command()
@dist_puzzle_options
@wbs_dist_train_options
@dist_qfunction_options
@eval_options
def wbsdqi(
    puzzle: Puzzle,
    puzzle_opts: PuzzleOptions,
    qfunction: NeuralQFunctionBase,
    puzzle_name: str,
    train_options: WBSDistTrainOptions,
    q_config: NeuralCallableConfig,
    eval_options: EvalOptions,
    **kwargs,
):
    config = {
        "puzzle_options": puzzle_opts,
        "qfunction_config": q_config,
        "train_options": train_options,
        "eval_options": eval_options,
    }
    print_config("WBSDQI Training Configuration", config)
    logger = create_logger(
        train_options.logger, f"{puzzle_name}-{puzzle.size}-wbsdqi", config
    )  # Assuming "aim" as logger type

    qfunction_model = qfunction.model
    qfunction_params = qfunction.params
    key = jax.random.PRNGKey(
        np.random.randint(0, 1000000) if train_options.key == 0 else train_options.key
    )
    key, subkey = jax.random.split(key)

    n_devices = 1
    steps = train_options.steps
    if train_options.multi_device:
        n_devices = jax.device_count()
        steps = train_options.steps // n_devices
        print(f"Training with {n_devices} devices")

    from helpers.replay import init_experience_replay

    buffer, buffer_state = init_experience_replay(
        puzzle.SolveConfig.default(),
        puzzle.State.default(),
        max_length=train_options.replay_size,
        min_length=train_options.train_minibatch_size * 10,
        sample_batch_size=train_options.train_minibatch_size,
        add_batch_size=train_options.add_batch_size,
        use_action=True,
    )
    optimizer, opt_state = setup_optimizer(
        qfunction_params,
        n_devices,
        steps,
        train_options.add_batch_size
        // train_options.train_minibatch_size
        * train_options.replay_ratio,
        train_options.optimizer,
        lr_init=train_options.learning_rate,
        weight_decay_size=train_options.weight_decay_size,
    )
    replay_trainer = regression_replay_q_trainer_builder(
        buffer,
        train_options.add_batch_size
        // train_options.train_minibatch_size
        * train_options.replay_ratio,
        qfunction.pre_process,
        qfunction_model,
        optimizer,
    )
    get_datasets = wbsdqi_dataset_builder(
        puzzle,
        qfunction,
        buffer,
        max_nodes=train_options.max_nodes,
        add_batch_size=train_options.add_batch_size,
        search_batch_size=train_options.search_batch_size,
        sample_ratio=train_options.sample_ratio,
        cost_weight=train_options.cost_weight,
        pop_ratio=train_options.pop_ratio,
        use_promising_branch=train_options.use_promising_branch,
    )

    pbar = trange(steps)
    for i in pbar:
        key, subkey = jax.random.split(key)
        if i % 10 == 0:
            t = time.time()
            buffer_state, search_count, solved_count, key = get_datasets(
                qfunction_params, buffer_state, subkey
            )
            dt = time.time() - t
            logger.log_scalar("Samples/Data sample time", dt, i)
            logger.log_scalar("Samples/Search Count", search_count, i)
            logger.log_scalar("Samples/Solved Count", solved_count, i)
            logger.log_scalar("Samples/Solved Ratio", solved_count / search_count, i)

        (
            qfunction_params,
            opt_state,
            loss,
            mean_abs_diff,
            diffs,
            sampled_target_q,
            grad_magnitude,
            weight_magnitude,
        ) = replay_trainer(key, buffer_state, qfunction_params, opt_state)
        lr = opt_state.hyperparams["learning_rate"]
        mean_target_q = jnp.mean(sampled_target_q)
        replay_size = get_timestep_count(buffer_state)
        pbar.set_description(
            desc="WBSDQI Training",
            desc_dict={
                "lr": lr,
                "loss": float(loss),
                "abs_diff": float(mean_abs_diff),
                "target_q": float(mean_target_q),
                "replay_size": f"{human_format(replay_size)}/{human_format(train_options.replay_size)}",
            },
        )
        logger.log_scalar("Losses/Loss", loss, i)
        logger.log_scalar("Losses/Mean Abs Diff", mean_abs_diff, i)
        logger.log_scalar("Metrics/Learning Rate", lr, i)
        logger.log_scalar("Metrics/Magnitude Gradient", grad_magnitude, i)
        logger.log_scalar("Metrics/Magnitude Weight", weight_magnitude, i)
        logger.log_scalar("Metrics/Mean Target", mean_target_q, i)
        logger.log_histogram("Losses/Diff", diffs, i)
        logger.log_histogram("Metrics/Target", sampled_target_q, i)

        if i % 100 == 0 and i != 0:
            qfunction.params = qfunction_params
            backup_path = os.path.join(logger.log_dir, f"qfunction_{i}.pkl")
            qfunction.save_model(path=backup_path)

    qfunction.params = qfunction_params
    backup_path = os.path.join(logger.log_dir, "qfunction_final.pkl")
    qfunction.save_model(path=backup_path)

    # Evaluation
    if eval_options.num_eval > 0:
        eval_run_dir = Path(logger.log_dir) / "evaluation"
        _run_evaluation_sweep(
            puzzle=puzzle,
            puzzle_name=puzzle_name,
            search_model=qfunction,
            search_model_name="qfunction",
            search_builder_fn=qstar_builder,
            eval_options=eval_options,
            puzzle_opts=puzzle_opts,
            output_dir=eval_run_dir,
            logger=logger,
            step=steps,
            **kwargs,
        )

    logger.close()<|MERGE_RESOLUTION|>--- conflicted
+++ resolved
@@ -143,15 +143,11 @@
     for i in pbar:
         key, subkey = jax.random.split(key)
         dataset = get_datasets(target_heuristic_params, heuristic_params, subkey)
-<<<<<<< HEAD
-        target_heuristic = jnp.mean(dataset["target_heuristic"])
-=======
         target_heuristic = dataset["target_heuristic"]
         mean_target_heuristic = jnp.mean(target_heuristic)
         mean_target_entropy = None
         if "target_entropy" in dataset:
             mean_target_entropy = jnp.mean(dataset["target_entropy"])
->>>>>>> b035dca1
 
         (
             heuristic_params,
@@ -169,26 +165,22 @@
                 "lr": lr,
                 "loss": float(loss),
                 "abs_diff": float(mean_abs_diff),
-                "target_heuristic": float(target_heuristic),
+                "target_heuristic": float(mean_target_heuristic),
             },
         )
         logger.log_scalar("Metrics/Learning Rate", lr, i)
         logger.log_scalar("Losses/Loss", loss, i)
         logger.log_scalar("Losses/Mean Abs Diff", mean_abs_diff, i)
-        logger.log_scalar("Metrics/Mean Target", target_heuristic, i)
+        logger.log_scalar("Metrics/Mean Target", mean_target_heuristic, i)
         logger.log_scalar("Metrics/Magnitude Gradient", grad_magnitude, i)
         logger.log_scalar("Metrics/Magnitude Weight", weight_magnitude, i)
         if mean_target_entropy is not None:
             logger.log_scalar("Metrics/Mean Target Entropy", mean_target_entropy, i)
         if i % 100 == 0:
             logger.log_histogram("Losses/Diff", diffs, i)
-<<<<<<< HEAD
-            logger.log_histogram("Metrics/Target", dataset["target_heuristic"], i)
-=======
             logger.log_histogram("Metrics/Target", target_heuristic, i)
             if "target_entropy" in dataset:
                 logger.log_histogram("Metrics/Target Entropy", dataset["target_entropy"], i)
->>>>>>> b035dca1
 
         target_updated = False
         if train_options.use_soft_update:
@@ -348,9 +340,6 @@
     for i in pbar:
         key, subkey = jax.random.split(key)
         dataset = get_datasets(target_qfunc_params, qfunc_params, subkey)
-<<<<<<< HEAD
-        target_q = jnp.mean(dataset["target_q"])
-=======
         target_q = dataset["target_q"]
         mean_target_q = jnp.mean(target_q)
         # Optional: mean action entropy when using policy sampling
@@ -360,7 +349,6 @@
             mean_action_entropy = jnp.mean(dataset["action_entropy"])
         if "target_entropy" in dataset:
             mean_target_entropy = jnp.mean(dataset["target_entropy"])
->>>>>>> b035dca1
 
         (
             qfunc_params,
@@ -378,23 +366,19 @@
                 "lr": lr,
                 "loss": float(loss),
                 "abs_diff": float(mean_abs_diff),
-<<<<<<< HEAD
-                "target_q": float(target_q),
-=======
                 "target_q": float(mean_target_q),
                 **(
                     {"entropy": float(mean_action_entropy)}
                     if mean_action_entropy is not None
                     else {}
                 ),
->>>>>>> b035dca1
             },
         )
 
         logger.log_scalar("Metrics/Learning Rate", lr, i)
         logger.log_scalar("Losses/Loss", loss, i)
         logger.log_scalar("Losses/Mean Abs Diff", mean_abs_diff, i)
-        logger.log_scalar("Metrics/Mean Target", target_q, i)
+        logger.log_scalar("Metrics/Mean Target", mean_target_q, i)
         logger.log_scalar("Metrics/Magnitude Gradient", grad_magnitude, i)
         logger.log_scalar("Metrics/Magnitude Weight", weight_magnitude, i)
         if mean_action_entropy is not None:
@@ -403,15 +387,11 @@
             logger.log_scalar("Metrics/Mean Target Entropy", mean_target_entropy, i)
         if i % 100 == 0:
             logger.log_histogram("Losses/Diff", diffs, i)
-<<<<<<< HEAD
-            logger.log_histogram("Metrics/Target", dataset["target_q"], i)
-=======
             logger.log_histogram("Metrics/Target", target_q, i)
             if "action_entropy" in dataset:
                 logger.log_histogram("Metrics/Action Entropy", dataset["action_entropy"], i)
             if "target_entropy" in dataset:
                 logger.log_histogram("Metrics/Target Entropy", dataset["target_entropy"], i)
->>>>>>> b035dca1
 
         target_updated = False
         if train_options.use_soft_update:
