import time
from datetime import datetime

import click
import jax
import jax.numpy as jnp
import numpy as np
import tensorboardX
from tqdm import trange

from heuristic.neuralheuristic.neuralheuristic_base import NeuralHeuristicBase
from heuristic.neuralheuristic.replay import init_experience_replay
from heuristic.neuralheuristic.wbsdai import (
    train_replay_builder,
    wbsdai_dataset_builder,
)
from neural_util.optimizer import setup_optimizer
from neural_util.target_update import soft_update
from puzzle.puzzle_base import Puzzle
from qfunction.neuralq.neuralq_base import NeuralQFunctionBase
from qfunction.neuralq.qlearning import get_qlearning_dataset_builder, qlearning_builder

from .dist_train_option import (
    heuristic_options,
    puzzle_options,
    qfunction_options,
    train_option,
)


def setup_logging(
    puzzle_name: str, puzzle_size: int, train_type: str
) -> tensorboardX.SummaryWriter:
    log_dir = (
        f"runs/{puzzle_name}_{puzzle_size}_{train_type}_{datetime.now().strftime('%Y%m%d-%H%M%S')}"
    )
    return tensorboardX.SummaryWriter(log_dir)


@click.command()
@puzzle_options
@heuristic_options
@train_option
def dai(
    puzzle: Puzzle,
    heuristic: NeuralHeuristicBase,
    puzzle_name: str,
    puzzle_size: int,
    steps: int,
    shuffle_length: int,
    dataset_batch_size: int,
    dataset_minibatch_size: int,
    train_minibatch_size: int,
    key: int,
    loss_threshold: float,
    update_interval: int,
    use_soft_update: bool,
    using_hindsight_target: bool,
    using_importance_sampling: bool,
    multi_device: bool,
    **kwargs,
):
    puzzle_name = puzzle_name.replace("_random", "")
    writer = setup_logging(puzzle_name, puzzle_size, "davi")
<<<<<<< HEAD
    heuristic_fn = heuristic.model.apply
    heuristic_params = heuristic.params
=======
    heuristic_model = heuristic.model
    heuristic_params = heuristic.get_new_params()
>>>>>>> 57d4f20d
    target_heuristic_params = heuristic.params
    key = jax.random.PRNGKey(np.random.randint(0, 1000000) if key == 0 else key)
    key, subkey = jax.random.split(key)

<<<<<<< HEAD
    buffer, buffer_state = init_experience_replay(
        heuristic.get_dummy_preprocessed_state(),
        max_length=int(1e7),
        min_length=int(1e6),
        sample_batch_size=train_minibatch_size,
        add_batch_size=dataset_batch_size,
    )
=======
    n_devices = 1
    if multi_device:
        n_devices = jax.device_count()
        steps = steps // n_devices
        update_interval = update_interval // n_devices
        print(f"Training with {n_devices} devices")

>>>>>>> 57d4f20d
    optimizer, opt_state = setup_optimizer(
        heuristic_params, n_devices, steps, dataset_batch_size // train_minibatch_size
    )
    opt_state_init = opt_state
    davi_fn = davi_builder(
        train_minibatch_size,
        heuristic_model,
        optimizer,
        using_importance_sampling,
        n_devices=n_devices,
    )
<<<<<<< HEAD
    replay_trainer = train_replay_builder(buffer, 100, heuristic_fn, optimizer)
    get_datasets = wbsdai_dataset_builder(
        puzzle, heuristic, buffer, add_batch_size=dataset_batch_size
=======
    get_datasets = get_heuristic_dataset_builder(
        puzzle,
        heuristic.pre_process,
        heuristic_model,
        dataset_batch_size,
        shuffle_length,
        dataset_minibatch_size,
        using_hindsight_target,
        n_devices=n_devices,
>>>>>>> 57d4f20d
    )

    pbar = trange(steps)
    for i in pbar:
        key, subkey = jax.random.split(key)
<<<<<<< HEAD
        if i % 100 == 0:
            t = time.time()
            buffer_state, search_count, solved_count, key = get_datasets(
                heuristic_params, buffer_state, subkey
            )
            dt = time.time() - t
            writer.add_scalar("Samples/Data sample time", dt, i)
            writer.add_scalar("Samples/Search Count", search_count, i)
            writer.add_scalar("Samples/Solved Count", solved_count, i)
            writer.add_scalar("Samples/Solved Ratio", solved_count / search_count, i)
=======
        dataset = get_datasets(target_heuristic_params, heuristic_params, subkey)
        target_heuristic = dataset[1]
        diffs = dataset[2]
        mean_target_heuristic = jnp.mean(target_heuristic)
        mean_abs_diff = jnp.mean(jnp.abs(diffs))
>>>>>>> 57d4f20d

        (
            heuristic_params,
            opt_state,
            loss,
<<<<<<< HEAD
            mean_abs_diff,
            diffs,
            sampled_target_heuristics,
=======
>>>>>>> 57d4f20d
            grad_magnitude,
            weight_magnitude,
        ) = replay_trainer(key, buffer_state, heuristic_params, opt_state)
        lr = opt_state.hyperparams["learning_rate"]
        mean_target_heuristic = jnp.mean(sampled_target_heuristics)
        pbar.set_description(
            f"lr: {lr:.4f}, loss: {float(loss):.4f}, abs_diff: {float(mean_abs_diff):.2f}"
            f", target_heuristic: {float(mean_target_heuristic):.2f}"
        )
<<<<<<< HEAD
        writer.add_scalar("Losses/Loss", loss, i)
        writer.add_scalar("Losses/Mean Abs Diff", mean_abs_diff, i)
        writer.add_scalar("Metrics/Learning Rate", lr, i)
        writer.add_scalar("Metrics/Magnitude Gradient", grad_magnitude, i)
        writer.add_scalar("Metrics/Magnitude Weight", weight_magnitude, i)
        writer.add_scalar("Metrics/Mean Target", mean_target_heuristic, i)
        writer.add_histogram("Losses/Diff", diffs, i)
        writer.add_histogram("Metrics/Target", sampled_target_heuristics, i)
=======
        writer.add_scalar("Metrics/Learning Rate", lr, i)
        writer.add_scalar("Losses/Loss", loss, i)
        writer.add_scalar("Losses/Mean Abs Diff", mean_abs_diff, i)
        writer.add_scalar("Metrics/Mean Target", mean_target_heuristic, i)
        writer.add_scalar("Metrics/Magnitude Gradient", grad_magnitude, i)
        writer.add_scalar("Metrics/Magnitude Weight", weight_magnitude, i)
        if i % 10 == 0:
            writer.add_histogram("Losses/Diff", diffs, i)
            writer.add_histogram("Metrics/Target", target_heuristic, i)
>>>>>>> 57d4f20d

        if use_soft_update:
            target_heuristic_params = soft_update(
                target_heuristic_params, heuristic_params, float(1 - 1.0 / update_interval)
            )
        elif (i % update_interval == 0 and i != 0) and loss <= loss_threshold:
            target_heuristic_params = heuristic_params
            opt_state = opt_state_init

        if i % 1000 == 0 and i != 0:
            heuristic.params = heuristic_params
            heuristic.save_model(
                f"heuristic/neuralheuristic/model/params/{puzzle_name}_{puzzle_size}.pkl"
            )
    heuristic.params = heuristic_params
    heuristic.save_model(f"heuristic/neuralheuristic/model/params/{puzzle_name}_{puzzle_size}.pkl")

    heuristic.params = heuristic_params
    heuristic.save_model(f"heuristic/neuralheuristic/model/params/{puzzle_name}_{puzzle_size}.pkl")


@click.command()
@puzzle_options
@qfunction_options
@train_option
def qlearning(
    puzzle: Puzzle,
    qfunction: NeuralQFunctionBase,
    puzzle_name: str,
    puzzle_size: int,
    steps: int,
    shuffle_length: int,
    dataset_batch_size: int,
    dataset_minibatch_size: int,
    train_minibatch_size: int,
    key: int,
    loss_threshold: float,
    update_interval: int,
    use_soft_update: bool,
    using_hindsight_target: bool,
    using_importance_sampling: bool,
    multi_device: bool,
    **kwargs,
):
    writer = setup_logging(puzzle_name, puzzle_size, "qlearning")
    qfunc_model = qfunction.model
    qfunc_params = qfunction.get_new_params()
    target_qfunc_params = qfunction.params
    key = jax.random.PRNGKey(np.random.randint(0, 1000000) if key == 0 else key)
    key, subkey = jax.random.split(key)

    n_devices = 1
    if multi_device:
        n_devices = jax.device_count()
        steps = steps // n_devices
        update_interval = update_interval // n_devices
        print(f"Training with {n_devices} devices")

    optimizer, opt_state = setup_optimizer(
        qfunc_params, n_devices, steps, dataset_batch_size // train_minibatch_size
    )
    opt_state_init = opt_state
    qlearning_fn = qlearning_builder(
        train_minibatch_size, qfunc_model, optimizer, using_importance_sampling, n_devices=n_devices
    )
    get_datasets = get_qlearning_dataset_builder(
        puzzle,
        qfunction.pre_process,
        qfunc_model,
        dataset_batch_size,
        shuffle_length,
        dataset_minibatch_size,
        using_hindsight_target,
        n_devices=n_devices,
    )

    pbar = trange(steps)
    for i in pbar:
        key, subkey = jax.random.split(key)
        dataset = get_datasets(target_qfunc_params, qfunc_params, subkey)
        target_q = dataset[1]
        diffs = dataset[3]
        mean_target_q = jnp.mean(target_q)
        mean_abs_diff = jnp.mean(jnp.abs(diffs))

        (
            qfunc_params,
            opt_state,
            loss,
            grad_magnitude,
            weight_magnitude,
        ) = qlearning_fn(key, dataset, qfunc_params, opt_state)
        lr = opt_state.hyperparams["learning_rate"]
        pbar.set_description(
            f"lr: {lr:.4f}, loss: {float(loss):.4f}, abs_diff: {float(mean_abs_diff):.2f}"
            f", target_q: {float(mean_target_q):.2f}"
        )

        writer.add_scalar("Metrics/Learning Rate", lr, i)
        writer.add_scalar("Losses/Loss", loss, i)
        writer.add_scalar("Losses/Mean Abs Diff", mean_abs_diff, i)
        writer.add_scalar("Metrics/Mean Target", mean_target_q, i)
        writer.add_scalar("Metrics/Magnitude Gradient", grad_magnitude, i)
        writer.add_scalar("Metrics/Magnitude Weight", weight_magnitude, i)
        if i % 10 == 0:
            writer.add_histogram("Losses/Diff", diffs, i)
            writer.add_histogram("Metrics/Target", target_q, i)

        if use_soft_update:
            target_qfunc_params = soft_update(
                target_qfunc_params, qfunc_params, float(1 - 1.0 / update_interval)
            )
        elif (i % update_interval == 0 and i != 0) and loss <= loss_threshold:
            target_qfunc_params = qfunc_params
<<<<<<< HEAD

        if i % 100 == 0 and i != 0:
            qfunction.params = target_qfunc_params
            qfunction.save_model(f"qfunction/neuralq/model/params/{puzzle_name}_{puzzle_size}.pkl")
=======
            opt_state = opt_state_init
        if i % 1000 == 0 and i != 0:
            qfunction.params = qfunc_params
            qfunction.save_model(f"qfunction/neuralq/model/params/{puzzle_name}_{puzzle_size}.pkl")
    qfunction.params = qfunc_params
    qfunction.save_model(f"qfunction/neuralq/model/params/{puzzle_name}_{puzzle_size}.pkl")
>>>>>>> 57d4f20d
<|MERGE_RESOLUTION|>--- conflicted
+++ resolved
@@ -8,10 +8,14 @@
 import tensorboardX
 from tqdm import trange
 
+from heuristic.neuralheuristic.davi import (
+    get_davi_dataset_builder,
+    regression_trainer_builder,
+)
 from heuristic.neuralheuristic.neuralheuristic_base import NeuralHeuristicBase
 from heuristic.neuralheuristic.replay import init_experience_replay
 from heuristic.neuralheuristic.wbsdai import (
-    train_replay_builder,
+    regression_replay_trainer_builder,
     wbsdai_dataset_builder,
 )
 from neural_util.optimizer import setup_optimizer
@@ -41,7 +45,7 @@
 @puzzle_options
 @heuristic_options
 @train_option
-def dai(
+def davi(
     puzzle: Puzzle,
     heuristic: NeuralHeuristicBase,
     puzzle_name: str,
@@ -60,28 +64,14 @@
     multi_device: bool,
     **kwargs,
 ):
-    puzzle_name = puzzle_name.replace("_random", "")
+
     writer = setup_logging(puzzle_name, puzzle_size, "davi")
-<<<<<<< HEAD
-    heuristic_fn = heuristic.model.apply
-    heuristic_params = heuristic.params
-=======
     heuristic_model = heuristic.model
     heuristic_params = heuristic.get_new_params()
->>>>>>> 57d4f20d
     target_heuristic_params = heuristic.params
     key = jax.random.PRNGKey(np.random.randint(0, 1000000) if key == 0 else key)
     key, subkey = jax.random.split(key)
 
-<<<<<<< HEAD
-    buffer, buffer_state = init_experience_replay(
-        heuristic.get_dummy_preprocessed_state(),
-        max_length=int(1e7),
-        min_length=int(1e6),
-        sample_batch_size=train_minibatch_size,
-        add_batch_size=dataset_batch_size,
-    )
-=======
     n_devices = 1
     if multi_device:
         n_devices = jax.device_count()
@@ -89,24 +79,18 @@
         update_interval = update_interval // n_devices
         print(f"Training with {n_devices} devices")
 
->>>>>>> 57d4f20d
     optimizer, opt_state = setup_optimizer(
         heuristic_params, n_devices, steps, dataset_batch_size // train_minibatch_size
     )
     opt_state_init = opt_state
-    davi_fn = davi_builder(
+    regression_trainer_fn = regression_trainer_builder(
         train_minibatch_size,
         heuristic_model,
         optimizer,
         using_importance_sampling,
         n_devices=n_devices,
     )
-<<<<<<< HEAD
-    replay_trainer = train_replay_builder(buffer, 100, heuristic_fn, optimizer)
-    get_datasets = wbsdai_dataset_builder(
-        puzzle, heuristic, buffer, add_batch_size=dataset_batch_size
-=======
-    get_datasets = get_heuristic_dataset_builder(
+    get_datasets = get_davi_dataset_builder(
         puzzle,
         heuristic.pre_process,
         heuristic_model,
@@ -115,60 +99,29 @@
         dataset_minibatch_size,
         using_hindsight_target,
         n_devices=n_devices,
->>>>>>> 57d4f20d
     )
 
     pbar = trange(steps)
     for i in pbar:
         key, subkey = jax.random.split(key)
-<<<<<<< HEAD
-        if i % 100 == 0:
-            t = time.time()
-            buffer_state, search_count, solved_count, key = get_datasets(
-                heuristic_params, buffer_state, subkey
-            )
-            dt = time.time() - t
-            writer.add_scalar("Samples/Data sample time", dt, i)
-            writer.add_scalar("Samples/Search Count", search_count, i)
-            writer.add_scalar("Samples/Solved Count", solved_count, i)
-            writer.add_scalar("Samples/Solved Ratio", solved_count / search_count, i)
-=======
         dataset = get_datasets(target_heuristic_params, heuristic_params, subkey)
         target_heuristic = dataset[1]
         diffs = dataset[2]
         mean_target_heuristic = jnp.mean(target_heuristic)
         mean_abs_diff = jnp.mean(jnp.abs(diffs))
->>>>>>> 57d4f20d
 
         (
             heuristic_params,
             opt_state,
             loss,
-<<<<<<< HEAD
-            mean_abs_diff,
-            diffs,
-            sampled_target_heuristics,
-=======
->>>>>>> 57d4f20d
             grad_magnitude,
             weight_magnitude,
-        ) = replay_trainer(key, buffer_state, heuristic_params, opt_state)
+        ) = regression_trainer_fn(key, dataset, heuristic_params, opt_state)
         lr = opt_state.hyperparams["learning_rate"]
-        mean_target_heuristic = jnp.mean(sampled_target_heuristics)
         pbar.set_description(
             f"lr: {lr:.4f}, loss: {float(loss):.4f}, abs_diff: {float(mean_abs_diff):.2f}"
             f", target_heuristic: {float(mean_target_heuristic):.2f}"
         )
-<<<<<<< HEAD
-        writer.add_scalar("Losses/Loss", loss, i)
-        writer.add_scalar("Losses/Mean Abs Diff", mean_abs_diff, i)
-        writer.add_scalar("Metrics/Learning Rate", lr, i)
-        writer.add_scalar("Metrics/Magnitude Gradient", grad_magnitude, i)
-        writer.add_scalar("Metrics/Magnitude Weight", weight_magnitude, i)
-        writer.add_scalar("Metrics/Mean Target", mean_target_heuristic, i)
-        writer.add_histogram("Losses/Diff", diffs, i)
-        writer.add_histogram("Metrics/Target", sampled_target_heuristics, i)
-=======
         writer.add_scalar("Metrics/Learning Rate", lr, i)
         writer.add_scalar("Losses/Loss", loss, i)
         writer.add_scalar("Losses/Mean Abs Diff", mean_abs_diff, i)
@@ -178,7 +131,6 @@
         if i % 10 == 0:
             writer.add_histogram("Losses/Diff", diffs, i)
             writer.add_histogram("Metrics/Target", target_heuristic, i)
->>>>>>> 57d4f20d
 
         if use_soft_update:
             target_heuristic_params = soft_update(
@@ -193,9 +145,6 @@
             heuristic.save_model(
                 f"heuristic/neuralheuristic/model/params/{puzzle_name}_{puzzle_size}.pkl"
             )
-    heuristic.params = heuristic_params
-    heuristic.save_model(f"heuristic/neuralheuristic/model/params/{puzzle_name}_{puzzle_size}.pkl")
-
     heuristic.params = heuristic_params
     heuristic.save_model(f"heuristic/neuralheuristic/model/params/{puzzle_name}_{puzzle_size}.pkl")
 
@@ -293,16 +242,121 @@
             )
         elif (i % update_interval == 0 and i != 0) and loss <= loss_threshold:
             target_qfunc_params = qfunc_params
-<<<<<<< HEAD
-
-        if i % 100 == 0 and i != 0:
-            qfunction.params = target_qfunc_params
-            qfunction.save_model(f"qfunction/neuralq/model/params/{puzzle_name}_{puzzle_size}.pkl")
-=======
             opt_state = opt_state_init
+
         if i % 1000 == 0 and i != 0:
             qfunction.params = qfunc_params
             qfunction.save_model(f"qfunction/neuralq/model/params/{puzzle_name}_{puzzle_size}.pkl")
     qfunction.params = qfunc_params
     qfunction.save_model(f"qfunction/neuralq/model/params/{puzzle_name}_{puzzle_size}.pkl")
->>>>>>> 57d4f20d
+
+
+@click.command()
+@puzzle_options
+@heuristic_options
+@train_option
+def dai(
+    puzzle: Puzzle,
+    heuristic: NeuralHeuristicBase,
+    puzzle_name: str,
+    puzzle_size: int,
+    steps: int,
+    shuffle_length: int,
+    dataset_batch_size: int,
+    dataset_minibatch_size: int,
+    train_minibatch_size: int,
+    key: int,
+    loss_threshold: float,
+    update_interval: int,
+    use_soft_update: bool,
+    using_hindsight_target: bool,
+    using_importance_sampling: bool,
+    multi_device: bool,
+    **kwargs,
+):
+    puzzle_name = puzzle_name.replace("_random", "")
+    writer = setup_logging(puzzle_name, puzzle_size, "davi")
+    heuristic_model = heuristic.model
+    heuristic_params = heuristic.get_new_params()
+    target_heuristic_params = heuristic.params
+    key = jax.random.PRNGKey(np.random.randint(0, 1000000) if key == 0 else key)
+    key, subkey = jax.random.split(key)
+
+    n_devices = 1
+    if multi_device:
+        n_devices = jax.device_count()
+        steps = steps // n_devices
+        update_interval = update_interval // n_devices
+        print(f"Training with {n_devices} devices")
+
+    buffer, buffer_state = init_experience_replay(
+        heuristic.get_dummy_preprocessed_state(),
+        max_length=int(1e7),
+        min_length=int(1e6),
+        sample_batch_size=train_minibatch_size,
+        add_batch_size=dataset_batch_size,
+    )
+    optimizer, opt_state = setup_optimizer(
+        heuristic_params, n_devices, steps, dataset_batch_size // train_minibatch_size
+    )
+    opt_state_init = opt_state
+    replay_trainer = regression_replay_trainer_builder(buffer, 100, heuristic_model, optimizer)
+    get_datasets = wbsdai_dataset_builder(
+        puzzle, heuristic, buffer, add_batch_size=dataset_batch_size
+    )
+
+    pbar = trange(steps)
+    for i in pbar:
+        key, subkey = jax.random.split(key)
+        if i % 100 == 0:
+            t = time.time()
+            buffer_state, search_count, solved_count, key = get_datasets(
+                heuristic_params, buffer_state, subkey
+            )
+            dt = time.time() - t
+            writer.add_scalar("Samples/Data sample time", dt, i)
+            writer.add_scalar("Samples/Search Count", search_count, i)
+            writer.add_scalar("Samples/Solved Count", solved_count, i)
+            writer.add_scalar("Samples/Solved Ratio", solved_count / search_count, i)
+
+        (
+            heuristic_params,
+            opt_state,
+            loss,
+            mean_abs_diff,
+            diffs,
+            sampled_target_heuristics,
+            grad_magnitude,
+            weight_magnitude,
+        ) = replay_trainer(key, buffer_state, heuristic_params, opt_state)
+        lr = opt_state.hyperparams["learning_rate"]
+        mean_target_heuristic = jnp.mean(sampled_target_heuristics)
+        pbar.set_description(
+            f"lr: {lr:.4f}, loss: {float(loss):.4f}, abs_diff: {float(mean_abs_diff):.2f}"
+            f", target_heuristic: {float(mean_target_heuristic):.2f}"
+        )
+        writer.add_scalar("Losses/Loss", loss, i)
+        writer.add_scalar("Losses/Mean Abs Diff", mean_abs_diff, i)
+        writer.add_scalar("Metrics/Learning Rate", lr, i)
+        writer.add_scalar("Metrics/Magnitude Gradient", grad_magnitude, i)
+        writer.add_scalar("Metrics/Magnitude Weight", weight_magnitude, i)
+        writer.add_scalar("Metrics/Mean Target", mean_target_heuristic, i)
+        writer.add_histogram("Losses/Diff", diffs, i)
+        writer.add_histogram("Metrics/Target", sampled_target_heuristics, i)
+
+        if use_soft_update:
+            target_heuristic_params = soft_update(
+                target_heuristic_params, heuristic_params, float(1 - 1.0 / update_interval)
+            )
+        elif (i % update_interval == 0 and i != 0) and loss <= loss_threshold:
+            target_heuristic_params = heuristic_params
+            opt_state = opt_state_init
+
+        if i % 1000 == 0 and i != 0:
+            heuristic.params = heuristic_params
+            heuristic.save_model(
+                f"heuristic/neuralheuristic/model/params/{puzzle_name}_{puzzle_size}.pkl"
+            )
+
+    heuristic.params = heuristic_params
+    heuristic.save_model(f"heuristic/neuralheuristic/model/params/{puzzle_name}_{puzzle_size}.pkl")