import time
from datetime import datetime
from typing import Any

import click
import jax
import jax.numpy as jnp
import numpy as np
import optax
import tensorboardX
from tqdm import trange

from heuristic.neuralheuristic.neuralheuristic_base import NeuralHeuristicBase
from heuristic.neuralheuristic.replay import init_experience_replay
from heuristic.neuralheuristic.wbsdai import (
    train_replay_builder,
    wbsdai_dataset_builder,
)
from puzzle.puzzle_base import Puzzle
from qfunction.neuralq.neuralq_base import NeuralQFunctionBase
from qfunction.neuralq.qlearning import get_qlearning_dataset_builder, qlearning_builder

from .dist_train_option import (
    heuristic_options,
    puzzle_options,
    qfunction_options,
    train_option,
)

PyTree = Any


def setup_logging(
    puzzle_name: str, puzzle_size: int, train_type: str
) -> tensorboardX.SummaryWriter:
    log_dir = (
        f"runs/{puzzle_name}_{puzzle_size}_{train_type}_{datetime.now().strftime('%Y%m%d-%H%M%S')}"
    )
    return tensorboardX.SummaryWriter(log_dir)


<<<<<<< HEAD
def setup_optimizer(params: PyTree, steps: int) -> optax.OptState:
    lr_schedule = optax.polynomial_schedule(
        init_value=1e-3, end_value=1e-4, power=1.0, transition_steps=steps
=======
def setup_optimizer(params: PyTree, steps: int, one_iter_size: int) -> optax.OptState:
    # Add warmup to the learning rate schedule
    warmup_steps = 10 * one_iter_size

    # Create a warmup schedule that linearly increases from 0 to init_value
    warmup_schedule = optax.linear_schedule(
        init_value=0.0, end_value=1e-3, transition_steps=warmup_steps
    )

    # Create the main decay schedule
    decay_schedule = optax.polynomial_schedule(
        init_value=1e-3,
        end_value=1e-4,
        power=1.0,
        transition_steps=steps * one_iter_size - warmup_steps,
    )

    # Combine the schedules
    lr_schedule = optax.join_schedules(
        schedules=[warmup_schedule, decay_schedule], boundaries=[warmup_steps]
>>>>>>> 44e006ce
    )

    def adam(learning_rate):
        mask = {"params": True, "batch_stats": False}
        return optax.chain(
            optax.scale_by_adam(),
            optax.add_decayed_weights(1e-4, mask=mask),
            optax.scale_by_learning_rate(learning_rate),
        )

    optimizer = optax.inject_hyperparams(adam)(lr_schedule)
    return optimizer, optimizer.init(params)


@click.command()
@puzzle_options
@heuristic_options
@train_option
def dai(
    puzzle: Puzzle,
    heuristic: NeuralHeuristicBase,
    puzzle_name: str,
    puzzle_size: int,
    steps: int,
    shuffle_length: int,
    dataset_batch_size: int,
    dataset_minibatch_size: int,
    train_minibatch_size: int,
    key: int,
    loss_threshold: float,
    update_interval: int,
    using_hindsight_target: bool,
    **kwargs,
):
    puzzle_name = puzzle_name.replace("_random", "")
    writer = setup_logging(puzzle_name, puzzle_size, "davi")
    heuristic_fn = heuristic.model.apply
    heuristic_params = heuristic.params
    key = jax.random.PRNGKey(np.random.randint(0, 1000000) if key == 0 else key)
    key, subkey = jax.random.split(key)

    buffer, buffer_state = init_experience_replay(
        heuristic.get_dummy_preprocessed_state(),
        max_length=int(1e7),
        min_length=int(1e6),
        sample_batch_size=train_minibatch_size,
        add_batch_size=dataset_batch_size,
    )
    optimizer, opt_state = setup_optimizer(
        heuristic_params, steps, dataset_batch_size // train_minibatch_size
    )
    replay_trainer = train_replay_builder(buffer, 100, heuristic_fn, optimizer)
    get_datasets = wbsdai_dataset_builder(
        puzzle, heuristic, buffer, add_batch_size=dataset_batch_size
    )

    pbar = trange(steps)
    for i in pbar:
        key, subkey = jax.random.split(key)
        if i % 100 == 0:
            t = time.time()
            buffer_state, search_count, solved_count, key = get_datasets(
                heuristic_params, buffer_state, subkey
            )
            dt = time.time() - t
            writer.add_scalar("Samples/Data sample time", dt, i)
            writer.add_scalar("Samples/Search Count", search_count, i)
            writer.add_scalar("Samples/Solved Count", solved_count, i)
            writer.add_scalar("Samples/Solved Ratio", solved_count / search_count, i)

        (
            heuristic_params,
            opt_state,
            loss,
            mean_abs_diff,
            diffs,
            sampled_target_heuristics,
            grad_magnitude,
            weight_magnitude,
        ) = replay_trainer(key, buffer_state, heuristic_params, opt_state)
        lr = opt_state.hyperparams["learning_rate"]
        mean_target_heuristic = jnp.mean(sampled_target_heuristics)
        pbar.set_description(
            f"lr: {lr:.4f}, loss: {loss:.4f}, abs_diff: {mean_abs_diff:.2f}"
            f", target_heuristic: {mean_target_heuristic:.2f}, samples : {solved_count}/{search_count}"
        )
        writer.add_scalar("Losses/Loss", loss, i)
        writer.add_scalar("Losses/Mean Abs Diff", mean_abs_diff, i)
        writer.add_scalar("Metrics/Learning Rate", lr, i)
        writer.add_scalar("Metrics/Magnitude Gradient", grad_magnitude, i)
        writer.add_scalar("Metrics/Magnitude Weight", weight_magnitude, i)
        writer.add_scalar("Metrics/Mean Target", mean_target_heuristic, i)
        writer.add_histogram("Losses/Diff", diffs, i)
        writer.add_histogram("Metrics/Target", sampled_target_heuristics, i)

        if i % 100 == 0 and i != 0:
            heuristic.params = heuristic_params
            heuristic.save_model(
                f"heuristic/neuralheuristic/model/params/{puzzle_name}_{puzzle_size}.pkl"
            )

    heuristic.params = heuristic_params
    heuristic.save_model(f"heuristic/neuralheuristic/model/params/{puzzle_name}_{puzzle_size}.pkl")


@click.command()
@puzzle_options
@qfunction_options
@train_option
def qlearning(
    puzzle: Puzzle,
    qfunction: NeuralQFunctionBase,
    puzzle_name: str,
    puzzle_size: int,
    steps: int,
    shuffle_length: int,
    dataset_batch_size: int,
    dataset_minibatch_size: int,
    train_minibatch_size: int,
    key: int,
    loss_threshold: float,
    update_interval: int,
    using_hindsight_target: bool,
    **kwargs,
):
    writer = setup_logging(puzzle_name, puzzle_size, "qlearning")
    qfunc_fn = qfunction.model.apply
    qfunc_params = qfunction.get_new_params()
    target_qfunc_params = qfunction.params
    key = jax.random.PRNGKey(np.random.randint(0, 1000000) if key == 0 else key)
    key, subkey = jax.random.split(key)

    optimizer, opt_state = setup_optimizer(
        qfunc_params, steps, dataset_batch_size // train_minibatch_size
    )
    qlearning_fn = qlearning_builder(train_minibatch_size, qfunc_fn, optimizer)
    get_datasets = get_qlearning_dataset_builder(
        puzzle,
        qfunction.pre_process,
        qfunc_fn,
        dataset_batch_size,
        shuffle_length,
        dataset_minibatch_size,
        using_hindsight_target,
    )

    pbar = trange(steps)
    for i in pbar:
        key, subkey = jax.random.split(key)
        dataset = get_datasets(target_qfunc_params, qfunc_params, subkey)
        target_heuristic = dataset[1]
        mean_target_heuristic = jnp.mean(target_heuristic)

        (
            qfunc_params,
            opt_state,
            loss,
            mean_abs_diff,
            diffs,
            grad_magnitude,
            weight_magnitude,
        ) = qlearning_fn(key, dataset, qfunc_params, opt_state)
        lr = opt_state.hyperparams["learning_rate"]
        pbar.set_description(
            f"lr: {lr:.4f}, loss: {loss:.4f}, abs_diff: {mean_abs_diff:.2f}"
            f", target_q: {mean_target_heuristic:.2f}"
        )
        if i % 10 == 0:
            writer.add_scalar("Metrics/Learning Rate", lr, i)
            writer.add_scalar("Losses/Loss", loss, i)
            writer.add_scalar("Losses/Mean Abs Diff", mean_abs_diff, i)
            writer.add_scalar("Metrics/Mean Target", mean_target_heuristic, i)
            writer.add_scalar("Metrics/Magnitude Gradient", grad_magnitude, i)
            writer.add_scalar("Metrics/Magnitude Weight", weight_magnitude, i)
            writer.add_histogram("Losses/Diff", diffs, i)
            writer.add_histogram("Metrics/Target", target_heuristic, i)

        if (i % update_interval == 0 and i != 0) and loss <= loss_threshold:
            target_qfunc_params = qfunc_params

        if i % 100 == 0 and i != 0:
            qfunction.params = target_qfunc_params
            qfunction.save_model(f"qfunction/neuralq/model/params/{puzzle_name}_{puzzle_size}.pkl")<|MERGE_RESOLUTION|>--- conflicted
+++ resolved
@@ -39,11 +39,6 @@
     return tensorboardX.SummaryWriter(log_dir)
 
 
-<<<<<<< HEAD
-def setup_optimizer(params: PyTree, steps: int) -> optax.OptState:
-    lr_schedule = optax.polynomial_schedule(
-        init_value=1e-3, end_value=1e-4, power=1.0, transition_steps=steps
-=======
 def setup_optimizer(params: PyTree, steps: int, one_iter_size: int) -> optax.OptState:
     # Add warmup to the learning rate schedule
     warmup_steps = 10 * one_iter_size
@@ -64,7 +59,6 @@
     # Combine the schedules
     lr_schedule = optax.join_schedules(
         schedules=[warmup_schedule, decay_schedule], boundaries=[warmup_steps]
->>>>>>> 44e006ce
     )
 
     def adam(learning_rate):
