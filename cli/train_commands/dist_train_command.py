import time
from datetime import datetime

import click
import jax
import jax.numpy as jnp
import numpy as np
import tensorboardX
from tqdm import trange

from helpers.replay import init_experience_replay
from heuristic.neuralheuristic.davi import (
    get_davi_dataset_builder,
    regression_trainer_builder,
)
from heuristic.neuralheuristic.neuralheuristic_base import NeuralHeuristicBase
from heuristic.neuralheuristic.wbsdai import (
    regression_replay_trainer_builder,
    wbsdai_dataset_builder,
)
from neural_util.optimizer import setup_optimizer
from neural_util.target_update import scaled_by_reset, soft_update
from puzzle.puzzle_base import Puzzle
from qfunction.neuralq.neuralq_base import NeuralQFunctionBase
from qfunction.neuralq.qlearning import get_qlearning_dataset_builder, qlearning_builder

from .dist_train_option import (
    heuristic_options,
    puzzle_options,
    qfunction_options,
    train_option,
    train_wbs_option,
)


def setup_logging(
    puzzle_name: str, puzzle_size: int, train_type: str
) -> tensorboardX.SummaryWriter:
    log_dir = (
        f"runs/{puzzle_name}_{puzzle_size}_{train_type}_{datetime.now().strftime('%Y%m%d-%H%M%S')}"
    )
    return tensorboardX.SummaryWriter(log_dir)


@click.command()
@puzzle_options
@heuristic_options
@train_option
def davi(
    puzzle: Puzzle,
    heuristic: NeuralHeuristicBase,
    puzzle_name: str,
    puzzle_size: int,
    steps: int,
    shuffle_length: int,
    dataset_batch_size: int,
    dataset_minibatch_size: int,
    train_minibatch_size: int,
    key: int,
    loss_threshold: float,
    update_interval: int,
    use_soft_update: bool,
    using_hindsight_target: bool,
    using_importance_sampling: bool,
    multi_device: bool,
    reset_interval: int,
    tau: float,
    **kwargs,
):
    key = jax.random.PRNGKey(np.random.randint(0, 1000000) if key == 0 else key)
    key, subkey = jax.random.split(key)

    writer = setup_logging(puzzle_name, puzzle_size, "davi")
    heuristic_model = heuristic.model
    target_heuristic_params = heuristic.params
    heuristic_params = scaled_by_reset(
        target_heuristic_params,
        key,
        tau,
    )

    n_devices = 1
    if multi_device:
        n_devices = jax.device_count()
        steps = steps // n_devices
        update_interval = update_interval // n_devices
        reset_interval = reset_interval // n_devices
        print(f"Training with {n_devices} devices")

    optimizer, opt_state = setup_optimizer(
        heuristic_params, n_devices, steps, dataset_batch_size // train_minibatch_size
    )
<<<<<<< HEAD
    opt_state_init = opt_state
    regression_trainer_fn = regression_trainer_builder(
=======
    davi_fn = davi_builder(
>>>>>>> 283e691c
        train_minibatch_size,
        heuristic_model,
        optimizer,
        using_importance_sampling,
        n_devices=n_devices,
    )
    get_datasets = get_davi_dataset_builder(
        puzzle,
        heuristic.pre_process,
        heuristic_model,
        dataset_batch_size,
        shuffle_length,
        dataset_minibatch_size,
        using_hindsight_target,
        n_devices=n_devices,
    )

    pbar = trange(steps)
    updated = False
    last_reset_time = 0
    for i in pbar:
        key, subkey = jax.random.split(key)
        dataset = get_datasets(target_heuristic_params, heuristic_params, subkey)
        target_heuristic = dataset[1]
        diffs = dataset[2]
        mean_target_heuristic = jnp.mean(target_heuristic)
        mean_abs_diff = jnp.mean(jnp.abs(diffs))

        (
            heuristic_params,
            opt_state,
            loss,
            grad_magnitude,
            weight_magnitude,
        ) = regression_trainer_fn(key, dataset, heuristic_params, opt_state)
        lr = opt_state.hyperparams["learning_rate"]
        pbar.set_description(
            f"lr: {lr:.4f}, loss: {float(loss):.4f}, abs_diff: {float(mean_abs_diff):.2f}"
            f", target_heuristic: {float(mean_target_heuristic):.2f}"
        )
        writer.add_scalar("Metrics/Learning Rate", lr, i)
        writer.add_scalar("Losses/Loss", loss, i)
        writer.add_scalar("Losses/Mean Abs Diff", mean_abs_diff, i)
        writer.add_scalar("Metrics/Mean Target", mean_target_heuristic, i)
        writer.add_scalar("Metrics/Magnitude Gradient", grad_magnitude, i)
        writer.add_scalar("Metrics/Magnitude Weight", weight_magnitude, i)
        if i % 10 == 0:
            writer.add_histogram("Losses/Diff", diffs, i)
            writer.add_histogram("Metrics/Target", target_heuristic, i)

        if use_soft_update:
            target_heuristic_params = soft_update(
                target_heuristic_params, heuristic_params, float(1 - 1.0 / update_interval)
            )
            updated = True
        elif (i % update_interval == 0 and i != 0) and loss <= loss_threshold:
            target_heuristic_params = heuristic_params
            updated = True

        if i - last_reset_time >= reset_interval and updated:
            last_reset_time = i
            heuristic_params = scaled_by_reset(
                heuristic_params,
                key,
                tau,
            )
            opt_state = optimizer.init(heuristic_params)
            updated = False

        if i % 1000 == 0 and i != 0:
            heuristic.params = heuristic_params
            heuristic.save_model(
                f"heuristic/neuralheuristic/model/params/{puzzle_name}_{puzzle_size}.pkl"
            )
    heuristic.params = heuristic_params
    heuristic.save_model(f"heuristic/neuralheuristic/model/params/{puzzle_name}_{puzzle_size}.pkl")


@click.command()
@puzzle_options
@qfunction_options
@train_option
def qlearning(
    puzzle: Puzzle,
    qfunction: NeuralQFunctionBase,
    puzzle_name: str,
    puzzle_size: int,
    steps: int,
    shuffle_length: int,
    dataset_batch_size: int,
    dataset_minibatch_size: int,
    train_minibatch_size: int,
    key: int,
    loss_threshold: float,
    update_interval: int,
    use_soft_update: bool,
    using_hindsight_target: bool,
    using_importance_sampling: bool,
    multi_device: bool,
    reset_interval: int,
    tau: float,
    **kwargs,
):
    key = jax.random.PRNGKey(np.random.randint(0, 1000000) if key == 0 else key)
    key, subkey = jax.random.split(key)

    writer = setup_logging(puzzle_name, puzzle_size, "qlearning")
    qfunc_model = qfunction.model
    target_qfunc_params = qfunction.params
    qfunc_params = scaled_by_reset(
        target_qfunc_params,
        key,
        tau,
    )

    n_devices = 1
    if multi_device:
        n_devices = jax.device_count()
        steps = steps // n_devices
        update_interval = update_interval // n_devices
        reset_interval = reset_interval // n_devices
        print(f"Training with {n_devices} devices")

    optimizer, opt_state = setup_optimizer(
        qfunc_params, n_devices, steps, dataset_batch_size // train_minibatch_size
    )
    qlearning_fn = qlearning_builder(
        train_minibatch_size, qfunc_model, optimizer, using_importance_sampling, n_devices=n_devices
    )
    get_datasets = get_qlearning_dataset_builder(
        puzzle,
        qfunction.pre_process,
        qfunc_model,
        dataset_batch_size,
        shuffle_length,
        dataset_minibatch_size,
        using_hindsight_target,
        n_devices=n_devices,
    )

    pbar = trange(steps)
    updated = False
    last_reset_time = 0
    for i in pbar:
        key, subkey = jax.random.split(key)
        dataset = get_datasets(target_qfunc_params, qfunc_params, subkey)
        target_q = dataset[1]
        diffs = dataset[3]
        mean_target_q = jnp.mean(target_q)
        mean_abs_diff = jnp.mean(jnp.abs(diffs))

        (
            qfunc_params,
            opt_state,
            loss,
            grad_magnitude,
            weight_magnitude,
        ) = qlearning_fn(key, dataset, qfunc_params, opt_state)
        lr = opt_state.hyperparams["learning_rate"]
        pbar.set_description(
            f"lr: {lr:.4f}, loss: {float(loss):.4f}, abs_diff: {float(mean_abs_diff):.2f}"
            f", target_q: {float(mean_target_q):.2f}"
        )

        writer.add_scalar("Metrics/Learning Rate", lr, i)
        writer.add_scalar("Losses/Loss", loss, i)
        writer.add_scalar("Losses/Mean Abs Diff", mean_abs_diff, i)
        writer.add_scalar("Metrics/Mean Target", mean_target_q, i)
        writer.add_scalar("Metrics/Magnitude Gradient", grad_magnitude, i)
        writer.add_scalar("Metrics/Magnitude Weight", weight_magnitude, i)
        if i % 10 == 0:
            writer.add_histogram("Losses/Diff", diffs, i)
            writer.add_histogram("Metrics/Target", target_q, i)

        if use_soft_update:
            target_qfunc_params = soft_update(
                target_qfunc_params, qfunc_params, float(1 - 1.0 / update_interval)
            )
            updated = True
        elif (i % update_interval == 0 and i != 0) and loss <= loss_threshold:
            target_qfunc_params = qfunc_params
<<<<<<< HEAD
            opt_state = opt_state_init
=======
            updated = True

        if i - last_reset_time >= reset_interval and updated:
            last_reset_time = i
            qfunc_params = scaled_by_reset(
                qfunc_params,
                key,
                tau,
            )
            opt_state = optimizer.init(qfunc_params)
            updated = False
>>>>>>> 283e691c

        if i % 1000 == 0 and i != 0:
            qfunction.params = qfunc_params
            qfunction.save_model(f"qfunction/neuralq/model/params/{puzzle_name}_{puzzle_size}.pkl")
    qfunction.params = qfunc_params
    qfunction.save_model(f"qfunction/neuralq/model/params/{puzzle_name}_{puzzle_size}.pkl")


@click.command()
@puzzle_options
@heuristic_options
@train_wbs_option
def wbsdai(
    puzzle: Puzzle,
    heuristic: NeuralHeuristicBase,
    puzzle_name: str,
    puzzle_size: int,
    steps: int,
    replay_size: int,
    max_nodes: int,
    search_batch_size: int,
    add_batch_size: int,
    train_minibatch_size: int,
    cost_weight: float,
    use_optimal_branch: bool,
    key: int,
    multi_device: bool,
    **kwargs,
):
    writer = setup_logging(puzzle_name, puzzle_size, "wbsdai")
    heuristic_model = heuristic.model
    heuristic_params = heuristic.params
    key = jax.random.PRNGKey(np.random.randint(0, 1000000) if key == 0 else key)
    key, subkey = jax.random.split(key)

    n_devices = 1
    if multi_device:
        n_devices = jax.device_count()
        steps = steps // n_devices
        print(f"Training with {n_devices} devices")

    buffer, buffer_state = init_experience_replay(
        puzzle.SolveConfig.default(),
        puzzle.State.default(),
        max_length=replay_size,
        min_length=int(5e5),
        sample_batch_size=train_minibatch_size,
        add_batch_size=add_batch_size,
    )
    optimizer, opt_state = setup_optimizer(
        heuristic_params,
        n_devices,
        steps,
        100,
    )
    replay_trainer = regression_replay_trainer_builder(
        buffer, 100, heuristic.pre_process, heuristic_model, optimizer
    )
    get_datasets = wbsdai_dataset_builder(
        puzzle,
        heuristic,
        buffer,
        max_nodes=max_nodes,
        add_batch_size=add_batch_size,
        search_batch_size=search_batch_size,
        cost_weight=cost_weight,
        use_optimal_branch=use_optimal_branch,
    )

    pbar = trange(steps)
    for i in pbar:
        key, subkey = jax.random.split(key)
        if i % 10 == 0:
            t = time.time()
            buffer_state, search_count, solved_count, key = get_datasets(
                heuristic_params, buffer_state, subkey
            )
            dt = time.time() - t
            writer.add_scalar("Samples/Data sample time", dt, i)
            writer.add_scalar("Samples/Search Count", search_count, i)
            writer.add_scalar("Samples/Solved Count", solved_count, i)
            writer.add_scalar("Samples/Solved Ratio", solved_count / search_count, i)

        (
            heuristic_params,
            opt_state,
            loss,
            mean_abs_diff,
            diffs,
            sampled_target_heuristics,
            grad_magnitude,
            weight_magnitude,
        ) = replay_trainer(key, buffer_state, heuristic_params, opt_state)
        lr = opt_state.hyperparams["learning_rate"]
        mean_target_heuristic = jnp.mean(sampled_target_heuristics)
        pbar.set_description(
            f"lr: {lr:.4f}, loss: {float(loss):.4f}, abs_diff: {float(mean_abs_diff):.2f}"
            f", target_heuristic: {float(mean_target_heuristic):.2f}"
        )
        writer.add_scalar("Losses/Loss", loss, i)
        writer.add_scalar("Losses/Mean Abs Diff", mean_abs_diff, i)
        writer.add_scalar("Metrics/Learning Rate", lr, i)
        writer.add_scalar("Metrics/Magnitude Gradient", grad_magnitude, i)
        writer.add_scalar("Metrics/Magnitude Weight", weight_magnitude, i)
        writer.add_scalar("Metrics/Mean Target", mean_target_heuristic, i)
        writer.add_histogram("Losses/Diff", diffs, i)
        writer.add_histogram("Metrics/Target", sampled_target_heuristics, i)

        if i % 100 == 0 and i != 0:
            heuristic.params = heuristic_params
            heuristic.save_model(
                f"heuristic/neuralheuristic/model/params/{puzzle_name}_{puzzle_size}.pkl"
            )

    heuristic.params = heuristic_params
    heuristic.save_model(f"heuristic/neuralheuristic/model/params/{puzzle_name}_{puzzle_size}.pkl")<|MERGE_RESOLUTION|>--- conflicted
+++ resolved
@@ -90,12 +90,7 @@
     optimizer, opt_state = setup_optimizer(
         heuristic_params, n_devices, steps, dataset_batch_size // train_minibatch_size
     )
-<<<<<<< HEAD
-    opt_state_init = opt_state
     regression_trainer_fn = regression_trainer_builder(
-=======
-    davi_fn = davi_builder(
->>>>>>> 283e691c
         train_minibatch_size,
         heuristic_model,
         optimizer,
@@ -277,9 +272,6 @@
             updated = True
         elif (i % update_interval == 0 and i != 0) and loss <= loss_threshold:
             target_qfunc_params = qfunc_params
-<<<<<<< HEAD
-            opt_state = opt_state_init
-=======
             updated = True
 
         if i - last_reset_time >= reset_interval and updated:
@@ -291,7 +283,6 @@
             )
             opt_state = optimizer.init(qfunc_params)
             updated = False
->>>>>>> 283e691c
 
         if i % 1000 == 0 and i != 0:
             qfunction.params = qfunc_params
