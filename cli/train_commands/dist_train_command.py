--- conflicted
+++ resolved
@@ -235,12 +235,8 @@
             heuristic_params,
             opt_state,
             loss,
-<<<<<<< HEAD
+            auxs,
         ) = heuristic_train_fn(key, dataset, heuristic_params, target_heuristic_params, opt_state)
-=======
-            auxs,
-        ) = heuristic_train_fn(key, dataset, heuristic_params, opt_state)
->>>>>>> efe7a74e
         eval_params = get_eval_params(opt_state, heuristic_params)
         lr = get_learning_rate(opt_state)
         pbar.set_description(
@@ -471,12 +467,8 @@
             qfunc_params,
             opt_state,
             loss,
-<<<<<<< HEAD
+            auxs,
         ) = qfunction_train_fn(key, dataset, qfunc_params, target_qfunc_params, opt_state)
-=======
-            auxs,
-        ) = qfunction_train_fn(key, dataset, qfunc_params, opt_state)
->>>>>>> efe7a74e
         eval_params = get_eval_params(opt_state, qfunc_params)
         lr = get_learning_rate(opt_state)
         pbar.set_description(
