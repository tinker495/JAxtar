--- conflicted
+++ resolved
@@ -34,15 +34,12 @@
 from JAxtar.qstar import qstar_builder
 from qfunction.neuralq.neuralq_base import NeuralQFunctionBase
 from qfunction.neuralq.qlearning import get_qlearning_dataset_builder, qlearning_builder
-<<<<<<< HEAD
 from qfunction.neuralq.wbsdqi import (
     regression_replay_q_trainer_builder,
     wbsdqi_dataset_builder,
 )
-=======
 from train_util.optimizer import setup_optimizer
 from train_util.target_update import scaled_by_reset, soft_update
->>>>>>> 8ba926e3
 
 from ..options import (
     dist_heuristic_options,
