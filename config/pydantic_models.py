--- conflicted
+++ resolved
@@ -85,32 +85,15 @@
 
     def light_eval(self, max_eval: int = 20) -> "EvalOptions":
         capped_eval = min(max_eval, self.num_eval)
-<<<<<<< HEAD
-
-        # Handle cost_weight - get first element if it's a list, otherwise use the value directly
-        if isinstance(self.cost_weight, list):
-            cost_weight_value = [self.cost_weight[0]]
-        else:
-            cost_weight_value = [self.cost_weight]
-
-        # Handle pop_ratio - get first element if it's a list, otherwise use the value directly
-        if isinstance(self.pop_ratio, list):
-            pop_ratio_value = [self.pop_ratio[0]]
-        else:
-            pop_ratio_value = [self.pop_ratio]
-
         return self.model_copy(
             update={
                 "num_eval": capped_eval,
-                "cost_weight": cost_weight_value,
-                "pop_ratio": pop_ratio_value,
-=======
-        return self.model_copy(
-            update={
-                "num_eval": capped_eval,
-                "cost_weight": [self.cost_weight[0]],
-                "pop_ratio": [self.pop_ratio[0]],
->>>>>>> bcae0a4b
+                "cost_weight": [self.cost_weight[0]]
+                if isinstance(self.cost_weight, list)
+                else [self.cost_weight],
+                "pop_ratio": [self.pop_ratio[0]]
+                if isinstance(self.pop_ratio, list)
+                else [self.pop_ratio],
             }
         )
 
@@ -184,7 +167,6 @@
     )
 
 
-<<<<<<< HEAD
 class DistQFunctionOptions(BaseModel):
     with_policy: bool = True
 
@@ -211,8 +193,6 @@
     logger: str = Field("aim", description="Logger to use. Can be 'aim', 'tensorboard', or 'none'.")
 
 
-=======
->>>>>>> bcae0a4b
 class WMDatasetOptions(BaseModel):
     dataset_size: int = 300000
     dataset_minibatch_size: int = 30000
