--- conflicted
+++ resolved
@@ -165,72 +165,6 @@
 
 # nn option need to be callable, for loading model
 puzzle_heuristic_dict_nn: dict[str, callable] = {
-<<<<<<< HEAD
-    "n-puzzle": lambda n, puzzle, reset: SlidePuzzleNeuralHeuristic(puzzle)
-    if reset
-    else SlidePuzzleNeuralHeuristic.load_model(
-        puzzle, f"heuristic/neuralheuristic/model/params/n-puzzle_{n}.pkl"
-    ),
-    "n-puzzle-random": lambda n, puzzle, reset: SlidePuzzleNeuralHeuristic(puzzle)
-    if reset
-    else SlidePuzzleNeuralHeuristic.load_model(
-        puzzle, f"heuristic/neuralheuristic/model/params/n-puzzle-random_{n}.pkl"
-    ),
-    "n-puzzle-conv": lambda n, puzzle, reset: SlidePuzzleConvNeuralHeuristic(puzzle)
-    if reset
-    else SlidePuzzleConvNeuralHeuristic.load_model(
-        puzzle, f"heuristic/neuralheuristic/model/params/n-puzzle-conv_{n}.pkl"
-    ),
-    "n-puzzle-conv-random": lambda n, puzzle, reset: SlidePuzzleConvNeuralHeuristic(puzzle)
-    if reset
-    else SlidePuzzleConvNeuralHeuristic.load_model(
-        puzzle, f"heuristic/neuralheuristic/model/params/n-puzzle-conv-random_{n}.pkl"
-    ),
-    "lightsout": lambda n, puzzle, reset: LightsOutNeuralHeuristic(puzzle)
-    if reset
-    else LightsOutNeuralHeuristic.load_model(
-        puzzle, f"heuristic/neuralheuristic/model/params/lightsout_{n}.pkl"
-    ),
-    "lightsout-conv": lambda n, puzzle, reset: LightsOutConvNeuralHeuristic(puzzle)
-    if reset
-    else LightsOutConvNeuralHeuristic.load_model(
-        puzzle, f"heuristic/neuralheuristic/model/params/lightsout-conv_{n}.pkl"
-    ),
-    "rubikscube": lambda n, puzzle, reset: RubiksCubeNeuralHeuristic(puzzle)
-    if reset
-    else RubiksCubeNeuralHeuristic.load_model(
-        puzzle, f"heuristic/neuralheuristic/model/params/rubikscube_{n}.pkl"
-    ),
-    "rubikscube-random": lambda n, puzzle, reset: RubiksCubeNeuralHeuristic(puzzle)
-    if reset
-    else RubiksCubeNeuralHeuristic.load_model(
-        puzzle, f"heuristic/neuralheuristic/model/params/rubikscube-random_{n}.pkl"
-    ),
-    "sokoban": lambda n, puzzle, reset: SokobanNeuralHeuristic(puzzle)
-    if reset
-    else SokobanNeuralHeuristic.load_model(
-        puzzle, f"heuristic/neuralheuristic/model/params/sokoban_{n}.pkl"
-    ),
-    "pancake": lambda n, puzzle, reset: PancakeNeuralHeuristic(puzzle)
-    if reset
-    else PancakeNeuralHeuristic.load_model(
-        puzzle, f"heuristic/neuralheuristic/model/params/pancake_{n}.pkl"
-    ),
-    "rubikscube_world_model": lambda n, puzzle, reset: WorldModelNeuralHeuristic(puzzle)
-    if reset
-    else WorldModelNeuralHeuristic.load_model(
-        puzzle, "heuristic/neuralheuristic/model/params/rubikscube_world_model_None.pkl"
-    ),
-    "rubikscube_world_model_test": lambda n, puzzle, reset: WorldModelNeuralHeuristic(puzzle)
-    if reset
-    else WorldModelNeuralHeuristic.load_model(
-        puzzle, "heuristic/neuralheuristic/model/params/rubikscube_world_model_None.pkl"
-    ),
-    "rubikscube_world_model_optimized": lambda n, puzzle, reset: WorldModelNeuralHeuristic(puzzle)
-    if reset
-    else WorldModelNeuralHeuristic.load_model(
-        puzzle, "heuristic/neuralheuristic/model/params/rubikscube_world_model_optimized_None.pkl"
-=======
     "n-puzzle": lambda n, puzzle, reset: SlidePuzzleNeuralHeuristic(
         puzzle=puzzle,
         path=f"heuristic/neuralheuristic/model/params/n-puzzle_{n}.pkl",
@@ -290,7 +224,6 @@
         puzzle=puzzle,
         path="heuristic/neuralheuristic/model/params/rubikscube_world_model_optimized_None.pkl",
         init_params=reset,
->>>>>>> 3bfbf4bd
     ),
     "rubikscube_world_model_optimized_test": lambda n, puzzle, reset: WorldModelNeuralHeuristic(
         puzzle=puzzle,
