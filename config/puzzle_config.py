--- conflicted
+++ resolved
@@ -25,7 +25,6 @@
     DotKnot,
     LightsOut,
     LightsOutHard,
-    LightsOutRandom,
     Maze,
     PancakeSorting,
     Puzzle,
@@ -73,14 +72,6 @@
 
 default_puzzle_sizes: dict[str, int] = {
     "n-puzzle": 4,
-<<<<<<< HEAD
-    "n-puzzle_random": 4,
-    "lightsout": 7,
-    "lightsout_random": 7,
-    "rubikscube": 3,
-    "rubikscube_random": 3,
-    "maze": 20,
-=======
     "n-puzzle-conv": 4,
     "n-puzzle-random": 4,
     "lightsout": 7,
@@ -88,7 +79,6 @@
     "rubikscube": 3,
     "rubikscube-random": 3,
     "maze": 23,
->>>>>>> 57d4f20d
     "tsp": 16,
     "dotknot": 8,
     "sokoban": 10,
@@ -105,20 +95,12 @@
 
 puzzle_dict: dict[str, Puzzle] = {
     "n-puzzle": SlidePuzzle,
-<<<<<<< HEAD
-    "n-puzzle_random": SlidePuzzleRandom,
-    "lightsout": LightsOut,
-    "lightsout_random": LightsOutRandom,
-    "rubikscube": RubiksCube,
-    "rubikscube_random": RubiksCubeRandom,
-=======
     "n-puzzle-conv": SlidePuzzle,
     "n-puzzle-random": SlidePuzzleRandom,
     "lightsout": LightsOut,
     "lightsout-conv": LightsOut,
     "rubikscube": RubiksCube,
     "rubikscube-random": RubiksCubeRandom,
->>>>>>> 57d4f20d
     "maze": Maze,
     "dotknot": DotKnot,
     "tsp": TSP,
@@ -157,20 +139,12 @@
 
 puzzle_heuristic_dict: dict[str, Heuristic] = {
     "n-puzzle": SlidePuzzleHeuristic,
-<<<<<<< HEAD
-    "n-puzzle_random": SlidePuzzleHeuristic,
-    "lightsout": LightsOutHeuristic,
-    "lightsout_random": LightsOutHeuristic,
-    "rubikscube": RubiksCubeHeuristic,
-    "rubikscube_random": RubiksCubeHeuristic,
-=======
     "n-puzzle-conv": SlidePuzzleHeuristic,
     "n-puzzle-random": SlidePuzzleHeuristic,
     "lightsout": LightsOutHeuristic,
     "lightsout-conv": LightsOutHeuristic,
     "rubikscube": RubiksCubeHeuristic,
     "rubikscube-random": RubiksCubeHeuristic,
->>>>>>> 57d4f20d
     "maze": MazeHeuristic,
     "dotknot": DotKnotHeuristic,
     "tsp": TSPHeuristic,
@@ -193,12 +167,6 @@
     else SlidePuzzleNeuralHeuristic.load_model(
         puzzle, f"heuristic/neuralheuristic/model/params/n-puzzle_{n}.pkl"
     ),
-<<<<<<< HEAD
-    "n-puzzle_random": lambda n, puzzle, reset: SlidePuzzleNeuralHeuristic(puzzle)
-    if reset
-    else SlidePuzzleNeuralHeuristic.load_model(
-        puzzle, f"heuristic/neuralheuristic/model/params/n-puzzle_{n}.pkl"
-=======
     "n-puzzle-random": lambda n, puzzle, reset: SlidePuzzleNeuralHeuristic(puzzle)
     if reset
     else SlidePuzzleNeuralHeuristic.load_model(
@@ -208,41 +176,26 @@
     if reset
     else SlidePuzzleConvNeuralHeuristic.load_model(
         puzzle, f"heuristic/neuralheuristic/model/params/n-puzzle-conv_{n}.pkl"
->>>>>>> 57d4f20d
     ),
     "lightsout": lambda n, puzzle, reset: LightsOutNeuralHeuristic(puzzle)
     if reset
     else LightsOutNeuralHeuristic.load_model(
         puzzle, f"heuristic/neuralheuristic/model/params/lightsout_{n}.pkl"
     ),
-<<<<<<< HEAD
-    "lightsout_random": lambda n, puzzle, reset: LightsOutNeuralHeuristic(puzzle)
-    if reset
-    else LightsOutNeuralHeuristic.load_model(
-        puzzle, f"heuristic/neuralheuristic/model/params/lightsout_{n}.pkl"
-=======
     "lightsout-conv": lambda n, puzzle, reset: LightsOutConvNeuralHeuristic(puzzle)
     if reset
     else LightsOutConvNeuralHeuristic.load_model(
         puzzle, f"heuristic/neuralheuristic/model/params/lightsout-conv_{n}.pkl"
->>>>>>> 57d4f20d
     ),
     "rubikscube": lambda n, puzzle, reset: RubiksCubeNeuralHeuristic(puzzle)
     if reset
     else RubiksCubeNeuralHeuristic.load_model(
         puzzle, f"heuristic/neuralheuristic/model/params/rubikscube_{n}.pkl"
     ),
-<<<<<<< HEAD
-    "rubikscube_random": lambda n, puzzle, reset: RubiksCubeNeuralHeuristic(puzzle)
-    if reset
-    else RubiksCubeNeuralHeuristic.load_model(
-        puzzle, f"heuristic/neuralheuristic/model/params/rubikscube_{n}.pkl"
-=======
     "rubikscube-random": lambda n, puzzle, reset: RubiksCubeNeuralHeuristic(puzzle)
     if reset
     else RubiksCubeNeuralHeuristic.load_model(
         puzzle, f"heuristic/neuralheuristic/model/params/rubikscube-random_{n}.pkl"
->>>>>>> 57d4f20d
     ),
     "sokoban": lambda n, puzzle, reset: SokobanNeuralHeuristic(puzzle)
     if reset
@@ -290,20 +243,12 @@
 
 puzzle_q_dict: dict[str, QFunction] = {
     "n-puzzle": SlidePuzzleQ,
-<<<<<<< HEAD
-    "n-puzzle_random": SlidePuzzleQ,
-    "lightsout": LightsOutQ,
-    "lightsout_random": LightsOutQ,
-    "rubikscube": RubiksCubeQ,
-    "rubikscube_random": RubiksCubeQ,
-=======
     "n-puzzle-conv": SlidePuzzleQ,
     "n-puzzle-random": SlidePuzzleQ,
     "lightsout": LightsOutQ,
     "lightsout-conv": LightsOutQ,
     "rubikscube": RubiksCubeQ,
     "rubikscube-random": RubiksCubeQ,
->>>>>>> 57d4f20d
     "maze": MazeQ,
     "dotknot": DotKnotQ,
     "tsp": TSPQ,
@@ -325,23 +270,6 @@
     "n-puzzle": lambda n, puzzle, reset: SlidePuzzleNeuralQ(puzzle)
     if reset
     else SlidePuzzleNeuralQ.load_model(puzzle, f"qfunction/neuralq/model/params/n-puzzle_{n}.pkl"),
-<<<<<<< HEAD
-    "n-puzzle_random": lambda n, puzzle, reset: SlidePuzzleNeuralQ(puzzle)
-    if reset
-    else SlidePuzzleNeuralQ.load_model(puzzle, f"qfunction/neuralq/model/params/n-puzzle_{n}.pkl"),
-    "lightsout": lambda n, puzzle, reset: LightsOutNeuralQ(puzzle)
-    if reset
-    else LightsOutNeuralQ.load_model(puzzle, f"qfunction/neuralq/model/params/lightsout_{n}.pkl"),
-    "lightsout_random": lambda n, puzzle, reset: LightsOutNeuralQ(puzzle)
-    if reset
-    else LightsOutNeuralQ.load_model(puzzle, f"qfunction/neuralq/model/params/lightsout_{n}.pkl"),
-    "rubikscube": lambda n, puzzle, reset: RubiksCubeNeuralQ(puzzle)
-    if reset
-    else RubiksCubeNeuralQ.load_model(puzzle, f"qfunction/neuralq/model/params/rubikscube_{n}.pkl"),
-    "rubikscube_random": lambda n, puzzle, reset: RubiksCubeNeuralQ(puzzle)
-    if reset
-    else RubiksCubeNeuralQ.load_model(puzzle, f"qfunction/neuralq/model/params/rubikscube_{n}.pkl"),
-=======
     "n-puzzle-conv": lambda n, puzzle, reset: SlidePuzzleConvNeuralQ(puzzle)
     if reset
     else SlidePuzzleConvNeuralQ.load_model(
@@ -368,7 +296,6 @@
     else RubiksCubeNeuralQ.load_model(
         puzzle, f"qfunction/neuralq/model/params/rubikscube-random_{n}.pkl"
     ),
->>>>>>> 57d4f20d
     "sokoban": lambda n, puzzle, reset: SokobanNeuralQ(puzzle)
     if reset
     else SokobanNeuralQ.load_model(puzzle, f"qfunction/neuralq/model/params/sokoban_{n}.pkl"),
