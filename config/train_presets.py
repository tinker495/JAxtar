--- conflicted
+++ resolved
@@ -11,7 +11,24 @@
         dataset_minibatch_size=32768,
         train_minibatch_size=32768,
     ),
-<<<<<<< HEAD
+    "diffusion_distance": DistTrainOptions(
+        steps=int(1e4),
+        update_interval=16,
+        use_soft_update=True,
+        use_diffusion_distance=True,
+    ),
+    "diffusion_distance_mixture": DistTrainOptions(
+        steps=int(1e4),
+        update_interval=128,
+        use_diffusion_distance_mixture=True,
+    ),
+    "diffusion_distance_warmup": DistTrainOptions(
+        steps=int(1e4),
+        update_interval=128,
+        use_diffusion_distance=True,
+        use_diffusion_distance_warmup=True,
+        diffusion_distance_warmup_steps=500,
+    ),
 }
 
 wbs_train_presets = {
@@ -32,24 +49,5 @@
     "optimal_branch": WBSDistTrainOptions(
         use_optimal_branch=True,
         sample_ratio=0.5,
-=======
-    "diffusion_distance": DistTrainOptions(
-        steps=int(1e4),
-        update_interval=16,
-        use_soft_update=True,
-        use_diffusion_distance=True,
-    ),
-    "diffusion_distance_mixture": DistTrainOptions(
-        steps=int(1e4),
-        update_interval=128,
-        use_diffusion_distance_mixture=True,
-    ),
-    "diffusion_distance_warmup": DistTrainOptions(
-        steps=int(1e4),
-        update_interval=128,
-        use_diffusion_distance=True,
-        use_diffusion_distance_warmup=True,
-        diffusion_distance_warmup_steps=500,
->>>>>>> bcae0a4b
     ),
 }