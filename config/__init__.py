--- conflicted
+++ resolved
@@ -1,6 +1,7 @@
 from .benchmark_registry import benchmark_bundles
 from .puzzle_registry import puzzle_bundles
 from .pydantic_models import (
+    DistQFunctionOptions,
     DistTrainOptions,
     HeuristicOptions,
     NeuralCallableConfig,
@@ -32,11 +33,8 @@
     "HeuristicOptions",
     "QFunctionOptions",
     "DistTrainOptions",
-<<<<<<< HEAD
     "DistQFunctionOptions",
     "WBSDistTrainOptions",
-=======
->>>>>>> bcae0a4b
     "WMDatasetOptions",
     "WMGetDSOptions",
     "WMGetModelOptions",
