--- conflicted
+++ resolved
@@ -257,15 +257,6 @@
     This class is a extension of SlidePuzzle, it will generate the random state for the puzzle.
     """
 
-<<<<<<< HEAD
-    def get_solve_config(self, key=None, data=None) -> Puzzle.SolveConfig:
-        shuffled_state = self._get_random_state(key)
-        return self.SolveConfig(TargetState=shuffled_state)
-
-    def get_initial_state(
-        self, solve_config: Puzzle.SolveConfig, key=None, data=None
-    ) -> Puzzle.State:
-=======
     @property
     def fixed_target(self) -> bool:
         return False
@@ -278,5 +269,4 @@
     def get_initial_state(
         self, solve_config: Puzzle.SolveConfig, key=None, data=None
     ) -> SlidePuzzle.State:
->>>>>>> 0a29f9b3
         return self._get_random_state(key)