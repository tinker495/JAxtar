from abc import ABC, abstractmethod
from typing import Any, TypeVar

import chex
import jax
import jax.numpy as jnp

from puzzle.util import add_default, add_img_parser, add_string_parser, state_dataclass

T = TypeVar("T")


class Puzzle(ABC):
    @state_dataclass
    class State:
        """
        This class should be a dataclass that represents the state of the puzzle.
        """

        @abstractmethod
        def dtype(self):
            pass

        @abstractmethod
        def shape(self):
            pass

        @abstractmethod
        def default(_=None) -> T:
            pass

        @abstractmethod
        def img(self) -> jnp.ndarray:
            pass

    @state_dataclass
    class SolveConfig:
        """
        This class should be a dataclass that represents the configuration for solving the puzzle.

        Generally, most puzzles terminate when the current state is equal to the target state.
        However, there are many cases where this is not true.
        Some problems have independent, fixed variables separate from the state.
        For example, in TSP, the positions of the points are independent and fixed,
        but the state consists of the path traversed and the current index.
        In TSP, we don't know the target state (optimal path), but we do know the locations of the points.
        We define these fixed parameters as the SolveConfig.

        To manage these cases, we use SolveConfig, a broader concept that encompasses the idea of a TargetState.

        # noqa: E501
        Ex) n_puzzle, rubikscube: We know the solvable configuration (TargetState) and the entire logic of the environment.
                In this case, SolveConfig only needs TargetState.
                Variables: TargetState.
        Ex) maze: The map can vary for each maze problem, so the map must be included in SolveConfig.
                A TargetState can also be defined, so it should be included.
                Variables: Map, TargetState.
        Ex) TSP: We don't know the TargetState (optimal path), but the positions of the points, which are specified for each problem, must vary.
                Therefore, SolveConfig should contain the points.
                Variables: Points.
        Ex) Dotknot: We don't know the TargetState, and there are no specific values assigned for each problem, so SolveConfig should be empty.
                Variables: None.
        """

        TargetState: "Puzzle.State"

        def dtype(self):
            pass

        def shape(self):
            pass

        def default(_=None) -> T:
            pass

    @property
    def has_target(self) -> bool:
        """
        This function should return a boolean that indicates whether the environment has a target state or not.
        """
        return "TargetState" in self.SolveConfig.__annotations__.keys()

    @property
    def only_target(self) -> bool:
        """
        This function should return a boolean that indicates whether the environment has only a target state or not.
        """
        return self.has_target and len(self.SolveConfig.__annotations__.keys()) == 1

    def __init__(self, **kwargs):
        """
        This function should be called in the __init__ of the subclass.
        """
        super().__init__()
        self.data_init()

        self.State = add_string_parser(self.State, self.get_string_parser())
        self.State = add_default(self.State, self.get_default_gen())
        self.State = add_img_parser(self.State, self.get_img_parser())
        self.SolveConfig = add_string_parser(
            self.SolveConfig, self.get_solve_config_string_parser()
        )
        self.SolveConfig = add_default(self.SolveConfig, self.get_solve_config_default_gen())
        self.SolveConfig = add_img_parser(self.SolveConfig, self.get_solve_config_img_parser())

        self.get_initial_state = jax.jit(self.get_initial_state)
        self.get_solve_config = jax.jit(self.get_solve_config)
        self.get_inits = jax.jit(self.get_inits)
        self.get_neighbours = jax.jit(self.get_neighbours)
        self.batched_get_neighbours = jax.jit(self.batched_get_neighbours, static_argnums=(3,))
        self.is_solved = jax.jit(self.is_solved)
        self.batched_is_solved = jax.jit(self.batched_is_solved, static_argnums=(2,))
        self.is_equal = jax.jit(self.is_equal)

    def data_init(self):
        """
        This function should be called in the __init__ of the subclass.
        If the puzzle need to load dataset, this function should be filled.
        """
        pass

    def get_solve_config_string_parser(self) -> callable:
        """
        This function should return a callable that takes a solve config and returns a string representation of it.
        function signature: (solve_config: SolveConfig) -> str
        """
        assert self.only_target, (
            "You should redefine this function, because this function is only for target state"
            f"has_target: {self.has_target}, only_target: {self.only_target}"
            f"SolveConfig: {self.SolveConfig.__annotations__.keys()}"
        )
        stringparser_state = self.get_string_parser()

        def stringparser(solve_config: "Puzzle.SolveConfig") -> str:
            return stringparser_state(solve_config.TargetState)

        return stringparser

    @abstractmethod
    def get_string_parser(self) -> callable:
        """
        This function should return a callable that takes a state and returns a string representation of it.
        function signature: (state: State) -> str
        """
        pass

    def get_solve_config_default_gen(self) -> SolveConfig:
        """
        This function should return a default solve config.
        """
        assert self.only_target, (
            "You should redefine this function, because this function is only for target state"
            f"has_target: {self.has_target}, only_target: {self.only_target}"
            f"SolveConfig: {self.SolveConfig.__annotations__.keys()}"
        )
        default_state = self.State.default()

        def default_gen():
            return self.SolveConfig(TargetState=default_state)

        return default_gen

    @abstractmethod
    def get_default_gen(self) -> callable:
        """
        This function should return a callable that takes a state and returns a shape of it.
        function signature: (state: State) -> Dict[str, Any]
        """
        pass

    def get_solve_config_img_parser(self) -> callable:
        """
        This function should return a callable that takes a solve config and returns a image representation of it.
        function signature: (solve_config: SolveConfig) -> jnp.ndarray
        """
        assert self.only_target, (
            "You should redefine this function, because this function is only for target state"
            f"has_target: {self.has_target}, only_target: {self.only_target}"
            f"SolveConfig: {self.SolveConfig.__annotations__.keys()}"
        )
        imgparser_state = self.get_img_parser()

        def imgparser(solve_config: "Puzzle.SolveConfig") -> jnp.ndarray:
            return imgparser_state(solve_config.TargetState)

        return imgparser

    @abstractmethod
    def get_img_parser(self) -> callable:
        """
        This function should return a callable that takes a state and returns a image representation of it.
        function signature: (state: State) -> jnp.ndarray
        """
        pass

    def get_data(self, key=None) -> Any:
        """
        This function should be called in the __init__ of the subclass.
        If the puzzle need to load dataset, this function should be filled.
        """
        return None

    @abstractmethod
    def get_solve_config(self, key=None, data=None) -> SolveConfig:
        """
        This function should return a solve config.
        """
        pass

    @abstractmethod
    def get_initial_state(self, solve_config: SolveConfig, key=None, data=None) -> State:
        """
        This function should return a initial state.
        """
        pass

    def get_inits(self, key=None) -> tuple[State, SolveConfig]:
        """
        This function should return a initial state and solve config.
        """
<<<<<<< HEAD
        data_key, solve_config_key, initial_state_key = jax.random.split(key, 3)
        data = self.get_data(data_key)
        solve_config = self.get_solve_config(solve_config_key, data)
        return solve_config, self.get_initial_state(solve_config, initial_state_key, data)
=======
        datakey, solveconfigkey, initkey = jax.random.split(key, 3)
        data = self.get_data(datakey)
        solve_config = self.get_solve_config(solveconfigkey, data)
        return solve_config, self.get_initial_state(solve_config, initkey, data)
>>>>>>> 31e85826

    def batched_get_neighbours(
        self,
        solve_configs: SolveConfig,
        states: State,
        filleds: bool = True,
        multi_solve_config: bool = False,
    ) -> tuple[State, chex.Array]:
        """
        This function should return a neighbours, and the cost of the move.
        """
        if multi_solve_config:
            return jax.vmap(self.get_neighbours, in_axes=(0, 0, 0), out_axes=(1, 1))(
                solve_configs, states, filleds
            )
        else:
            return jax.vmap(self.get_neighbours, in_axes=(None, 0, 0), out_axes=(1, 1))(
                solve_configs, states, filleds
            )

    @abstractmethod
    def get_neighbours(
        self, solve_config: SolveConfig, state: State, filled: bool = True
    ) -> tuple[State, chex.Array]:
        """
        This function should return a neighbours, and the cost of the move.
        if impossible to move in a direction cost should be inf and State should be same as input state.
        """
        pass

    def batched_is_solved(
        self, solve_configs: SolveConfig, states: State, multi_solve_config: bool = False
    ) -> bool:
        """
        This function should return a boolean array that indicates whether the state is the target state.
        """
        if multi_solve_config:
            return jax.vmap(self.is_solved, in_axes=(0, 0))(solve_configs, states)
        else:
            return jax.vmap(self.is_solved, in_axes=(None, 0))(solve_configs, states)

    def _get_suffled_state(
        self, solve_config: "Puzzle.SolveConfig", init_state: "Puzzle.State", key, num_shuffle
    ):
        def cond_fun(loop_state):
            iteration_count, _, _, _ = loop_state
            return iteration_count < num_shuffle

        def body_fun(loop_state):
            iteration_count, current_state, previous_state, key = loop_state
            neighbor_states, costs = self.get_neighbours(solve_config, current_state, filled=True)
            old_eq = jax.vmap(self.is_equal, in_axes=(None, 0))(previous_state, neighbor_states)
            valid_mask = jnp.where(old_eq, 0.0, 1.0)

            valid_mask_sum = jnp.sum(valid_mask)
            probabilities = jax.lax.cond(
                valid_mask_sum > 0,
                lambda: valid_mask / valid_mask_sum,
                lambda: jnp.ones_like(costs) / costs.shape[0],
            )

            key, subkey = jax.random.split(key)
            idx = jax.random.choice(subkey, jnp.arange(costs.shape[0]), p=probabilities)
            next_state = neighbor_states[idx]
            return (iteration_count + 1, next_state, current_state, key)

        _, final_state, _, _ = jax.lax.while_loop(
            cond_fun, body_fun, (0, init_state, init_state, key)
        )
        return final_state

    @abstractmethod
    def is_solved(self, solve_config: SolveConfig, state: State) -> bool:
        """
        This function should return True if the state is the target state.
        if the puzzle has multiple target states, this function should return
        True if the state is one of the target conditions.
        e.g sokoban puzzle has multiple target states. box's position should
        be the same as the target position but the player's position can be different.
        """
        pass

    def action_to_string(self, action: int) -> str:
        """
        This function should return a string representation of the action.
        """
        return f"action {action}"

    def is_equal(self, state1: State, state2: State) -> bool:
        """
        This function should return True if the two states are equal.
        this functions must be all puzzle's state(dataclass) compatible, so this is not a abstract method.
        """
        tree_equal = jax.tree_util.tree_map(lambda x, y: jnp.all(x == y), state1, state2)
        return jax.tree_util.tree_reduce(jnp.logical_and, tree_equal)

    def batched_hindsight_transform(self, states: State) -> SolveConfig:
        """
        This function shoulde transformt the state to the solve config.
        """
        return jax.vmap(self.hindsight_transform)(states)

    def solve_config_to_state_transform(
        self, solve_config: SolveConfig, key: jax.random.PRNGKey = None
    ) -> State:
        """
        This function shoulde transformt the solve config to the state.
        """
        assert self.has_target, "This puzzle does not have target state"
        assert self.only_target, (
            "Default solve config to state transform is for only target state,"
            "you should redefine this function"
        )
        return solve_config.TargetState

    def hindsight_transform(self, states: State, key: jax.random.PRNGKey = None) -> SolveConfig:
        """
        This function shoulde transformt the state to the solve config.
        """
        assert self.has_target, "This puzzle does not have target state"
        assert self.only_target, (
            "Default hindsight transform is for only target state,"
            "you should redefine this function"
        )
        solve_config = self.SolveConfig(TargetState=states)
        return solve_config

    def get_inverse_neighbours(
        self, solve_config: SolveConfig, state: State, filled: bool = True
    ) -> tuple[State, chex.Array]:
        """
        This function should return inverse neighbours and the cost of the move.
        For puzzles that are reversible, this function can simply return the same neighbours as `get_neighbours`.
        However, for puzzles like Sokoban, which are not reversible (pushing a box is not easily reversed),
        this function needs to be implemented specifically to return the actual inverse neighbours.
        By default, it can just use the `get_neighbours` function if inverse neighbours are not explicitly defined.
        """
        return self.get_neighbours(solve_config, state, filled)

    def batched_get_inverse_neighbours(
        self,
        solve_configs: SolveConfig,
        states: State,
        filleds: bool = True,
        multi_solve_config: bool = False,
    ) -> tuple[State, chex.Array]:
        """
        This function should return inverse neighbours and the cost of the move.
        """
        if multi_solve_config:
            return jax.vmap(self.get_inverse_neighbours, in_axes=(0, 0, 0), out_axes=(1, 1))(
                solve_configs, states, filleds
            )
        else:
            return jax.vmap(self.get_inverse_neighbours, in_axes=(None, 0, 0), out_axes=(1, 1))(
                solve_configs, states, filleds
            )

    def _get_suffled_state(
        self, solve_config: "Puzzle.SolveConfig", init_state: "Puzzle.State", key, num_shuffle
    ):
        def cond_fun(loop_state):
            iteration_count, _, _, _ = loop_state
            return iteration_count < num_shuffle

        def body_fun(loop_state):
            iteration_count, current_state, previous_state, key = loop_state
            neighbor_states, costs = self.get_neighbours(solve_config, current_state, filled=True)
            old_eq = jax.vmap(self.is_equal, in_axes=(None, 0))(previous_state, neighbor_states)
            valid_mask = jnp.where(old_eq, 0.0, 1.0)

            valid_mask_sum = jnp.sum(valid_mask)
            probabilities = jax.lax.cond(
                valid_mask_sum > 0,
                lambda: valid_mask / valid_mask_sum,
                lambda: jnp.ones_like(costs) / costs.shape[0],
            )

            key, subkey = jax.random.split(key)
            idx = jax.random.choice(subkey, jnp.arange(costs.shape[0]), p=probabilities)
            next_state = neighbor_states[idx]
            return (iteration_count + 1, next_state, current_state, key)

        _, final_state, _, _ = jax.lax.while_loop(
            cond_fun, body_fun, (0, init_state, init_state, key)
        )
        return final_state<|MERGE_RESOLUTION|>--- conflicted
+++ resolved
@@ -218,17 +218,10 @@
         """
         This function should return a initial state and solve config.
         """
-<<<<<<< HEAD
         data_key, solve_config_key, initial_state_key = jax.random.split(key, 3)
         data = self.get_data(data_key)
         solve_config = self.get_solve_config(solve_config_key, data)
         return solve_config, self.get_initial_state(solve_config, initial_state_key, data)
-=======
-        datakey, solveconfigkey, initkey = jax.random.split(key, 3)
-        data = self.get_data(datakey)
-        solve_config = self.get_solve_config(solveconfigkey, data)
-        return solve_config, self.get_initial_state(solve_config, initkey, data)
->>>>>>> 31e85826
 
     def batched_get_neighbours(
         self,
@@ -270,36 +263,6 @@
         else:
             return jax.vmap(self.is_solved, in_axes=(None, 0))(solve_configs, states)
 
-    def _get_suffled_state(
-        self, solve_config: "Puzzle.SolveConfig", init_state: "Puzzle.State", key, num_shuffle
-    ):
-        def cond_fun(loop_state):
-            iteration_count, _, _, _ = loop_state
-            return iteration_count < num_shuffle
-
-        def body_fun(loop_state):
-            iteration_count, current_state, previous_state, key = loop_state
-            neighbor_states, costs = self.get_neighbours(solve_config, current_state, filled=True)
-            old_eq = jax.vmap(self.is_equal, in_axes=(None, 0))(previous_state, neighbor_states)
-            valid_mask = jnp.where(old_eq, 0.0, 1.0)
-
-            valid_mask_sum = jnp.sum(valid_mask)
-            probabilities = jax.lax.cond(
-                valid_mask_sum > 0,
-                lambda: valid_mask / valid_mask_sum,
-                lambda: jnp.ones_like(costs) / costs.shape[0],
-            )
-
-            key, subkey = jax.random.split(key)
-            idx = jax.random.choice(subkey, jnp.arange(costs.shape[0]), p=probabilities)
-            next_state = neighbor_states[idx]
-            return (iteration_count + 1, next_state, current_state, key)
-
-        _, final_state, _, _ = jax.lax.while_loop(
-            cond_fun, body_fun, (0, init_state, init_state, key)
-        )
-        return final_state
-
     @abstractmethod
     def is_solved(self, solve_config: SolveConfig, state: State) -> bool:
         """
