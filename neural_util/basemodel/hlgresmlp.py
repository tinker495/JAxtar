from flax import linen as nn

from neural_util.basemodel.base import DistanceHLGModel
from neural_util.basemodel.selfpredictive import SelfPredictiveDistanceHLGModel
from neural_util.modules import (
    DEFAULT_NORM_FN,
    DTYPE,
    HEAD_DTYPE,
<<<<<<< HEAD
    FunctionalNorm,
=======
    MLP,
>>>>>>> a00ce1c8
    PreActivationResBlock,
    ResBlock,
    Swiglu,
    preactivation_MLP,
)


class HLGResMLPModel(DistanceHLGModel):
    Res_N: int = 4
    initial_dim: int = 5000
    hidden_N: int = 1
    hidden_dim: int = 1000
    norm_fn: nn.Module = DEFAULT_NORM_FN
    activation: str = nn.relu
    resblock_fn: callable = ResBlock
    use_swiglu: bool = False
    hidden_node_multiplier: int = 1
    tail_head_precision: int = 0

    def setup(self):
        super().setup()

        self.initial_mlp = (
            Swiglu(self.initial_dim, norm_fn=self.norm_fn, dtype=DTYPE)
            if self.use_swiglu
            else MLP(self.initial_dim, norm_fn=self.norm_fn, activation=self.activation)
        )
        self.second_mlp = (
            (
                Swiglu(self.hidden_dim, norm_fn=self.norm_fn, dtype=DTYPE)
                if self.use_swiglu
                else MLP(self.hidden_dim, norm_fn=self.norm_fn, activation=self.activation)
            )
            if self.resblock_fn != PreActivationResBlock
            else nn.Dense(self.hidden_dim, dtype=DTYPE)
        )

        self.resblocks = [
            self.resblock_fn(
                self.hidden_dim * self.hidden_node_multiplier,
                norm_fn=self.norm_fn,
                hidden_N=self.hidden_N,
                activation=self.activation,
                use_swiglu=self.use_swiglu,
            )
            for _ in range(self.Res_N - self.tail_head_precision)
        ]
        self.tail_head_resblocks = [
            self.resblock_fn(
                self.hidden_dim * self.hidden_node_multiplier,
                norm_fn=self.norm_fn,
                hidden_N=self.hidden_N,
                activation=self.activation,
                use_swiglu=self.use_swiglu,
                dtype=HEAD_DTYPE,
                param_dtype=HEAD_DTYPE,
            )
            for _ in range(self.tail_head_precision)
        ]
        self.final_dense = (
            preactivation_MLP(self.action_size * self.categorial_n, dtype=HEAD_DTYPE)
            if self.resblock_fn == PreActivationResBlock
            else nn.Dense(
                self.action_size * self.categorial_n,
                dtype=HEAD_DTYPE,
                kernel_init=nn.initializers.normal(stddev=0.01),
            )
        )

    def get_logits(self, x, training=False):
        x = self.initial_mlp(x, training)
        if isinstance(self.second_mlp, nn.Dense):
            x = self.second_mlp(x)
        else:
            x = self.second_mlp(x, training)

        for resblock in self.resblocks:
            x = resblock(x, training)
        for resblock in self.tail_head_resblocks:
            x = resblock(x, training)

        if isinstance(self.final_dense, nn.Dense):
            x = x.astype(HEAD_DTYPE)
            x = self.final_dense(x)
        else:
            x = self.final_dense(x, training)

        x = x.reshape(x.shape[:-1] + (self.action_size, self.categorial_n))
        return x


class SelfPredictiveHLGResMLPModel(HLGResMLPModel, SelfPredictiveDistanceHLGModel):
    def setup(self):
        super().setup()
        # Transition model components
        self.action_embedding = nn.Embed(self.action_size, self.hidden_dim, dtype=DTYPE)
        self.transition_resblock = self.resblock_fn(
            self.hidden_dim * self.hidden_node_multiplier,
            norm_fn=self.norm_fn,
            hidden_N=self.hidden_N,
            activation=self.activation,
            use_swiglu=self.use_swiglu,
            dtype=DTYPE,  # Keep in DTYPE (e.g. bfloat16/float32)
        )

        # Projection and Predictor components
        latent_dim = self.hidden_dim * self.hidden_node_multiplier
        self.proj_dense1 = nn.Dense(latent_dim, dtype=DTYPE)
        self.proj_norm1 = FunctionalNorm(norm_fn=self.norm_fn, dtype=DTYPE)
        self.proj_dense2 = nn.Dense(latent_dim, dtype=DTYPE)
        self.pred_dense1 = nn.Dense(latent_dim, dtype=DTYPE)
        self.pred_norm1 = FunctionalNorm(norm_fn=self.norm_fn, dtype=DTYPE)
        self.pred_dense2 = nn.Dense(latent_dim, dtype=DTYPE)

    def states_to_latents(self, x, training=False):
        x = self.initial_mlp(x, training)
        if isinstance(self.second_mlp, nn.Dense):
            x = self.second_mlp(x)
        else:
            x = self.second_mlp(x, training)

        for resblock in self.resblocks:
            x = resblock(x, training)
        return x

    def latents_to_logits(self, x, training=False):
        for resblock in self.tail_head_resblocks:
            x = resblock(x, training)

        if isinstance(self.final_dense, nn.Dense):
            x = x.astype(HEAD_DTYPE)
            x = self.final_dense(x)
        else:
            x = self.final_dense(x, training)

        x = x.reshape(x.shape[:-1] + (self.action_size, self.categorial_n))
        return x

    def get_logits(self, x, training=False):
        latents = self.states_to_latents(x, training)
        return self.latents_to_logits(latents, training)

    def distance_and_latents(self, x, training=False):
        latents = self.states_to_latents(x, training)
        distances = self.latents_to_distances(latents, training)
        return distances, latents

    def transition(self, latents, actions, training=False):
        action_embed = self.action_embedding(actions)  # (..., hidden_dim)
        x = latents + action_embed
        x = self.transition_resblock(x, training=training)
        return x

    def latents_to_projection(self, x, training=False):
        x = self.proj_dense1(x)
        x = self.proj_norm1(x, training)
        x = self.activation(x)
        x = self.proj_dense2(x)
        return x

    def predict_ema_latents(self, x, training=False):
        x = self.pred_dense1(x)
        x = self.pred_norm1(x, training)
        x = self.activation(x)
        x = self.pred_dense2(x)
        return x<|MERGE_RESOLUTION|>--- conflicted
+++ resolved
@@ -6,11 +6,7 @@
     DEFAULT_NORM_FN,
     DTYPE,
     HEAD_DTYPE,
-<<<<<<< HEAD
-    FunctionalNorm,
-=======
     MLP,
->>>>>>> a00ce1c8
     PreActivationResBlock,
     ResBlock,
     Swiglu,
@@ -119,10 +115,10 @@
         # Projection and Predictor components
         latent_dim = self.hidden_dim * self.hidden_node_multiplier
         self.proj_dense1 = nn.Dense(latent_dim, dtype=DTYPE)
-        self.proj_norm1 = FunctionalNorm(norm_fn=self.norm_fn, dtype=DTYPE)
+        self.proj_norm1 = self.norm_fn()
         self.proj_dense2 = nn.Dense(latent_dim, dtype=DTYPE)
         self.pred_dense1 = nn.Dense(latent_dim, dtype=DTYPE)
-        self.pred_norm1 = FunctionalNorm(norm_fn=self.norm_fn, dtype=DTYPE)
+        self.pred_norm1 = self.norm_fn()
         self.pred_dense2 = nn.Dense(latent_dim, dtype=DTYPE)
 
     def states_to_latents(self, x, training=False):
