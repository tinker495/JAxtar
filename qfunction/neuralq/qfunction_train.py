--- conflicted
+++ resolved
@@ -36,12 +36,7 @@
         weights: chex.Array,
     ):
         # Preprocess during training
-<<<<<<< HEAD
-        per_sample_loss, variable_updates = apply_with_conditional_batch_stats(
-=======
-        preproc = jax.vmap(preproc_fn)(solveconfigs, states)
         (per_sample_loss, aux), variable_updates = apply_with_conditional_batch_stats(
->>>>>>> efe7a74e
             q_fn.apply,
             q_params,
             preproc,
@@ -83,13 +78,7 @@
 
         def train_loop(carry, batched_dataset):
             q_params, opt_state = carry
-<<<<<<< HEAD
             (
-=======
-            solveconfigs, states, target_q, actions, weights = batched_dataset
-            (loss, (q_params, aux)), grads = jax.value_and_grad(qfunction_train_loss, has_aux=True)(
-                q_params,
->>>>>>> efe7a74e
                 solveconfigs,
                 states,
                 target_q,
@@ -114,7 +103,7 @@
                 step_indices,
             )
 
-            (loss, q_params), grads = jax.value_and_grad(qfunction_train_loss, has_aux=True)(
+            (loss, (q_params, aux)), grads = jax.value_and_grad(qfunction_train_loss, has_aux=True)(
                 q_params,
                 preprocessed_states,
                 actions,
@@ -189,11 +178,11 @@
 
     if n_devices > 1:
 
-        def pmap_qfunction_train(key, dataset, q_params, opt_state):
+        def pmap_qfunction_train(key, dataset, q_params, target_q_params, opt_state):
             keys = jax.random.split(key, n_devices)
             (qfunc_params, opt_state, loss, auxs,) = jax.pmap(
-                qfunction_train, in_axes=(0, 0, None, None), axis_name="devices"
-            )(keys, dataset, q_params, opt_state)
+                qfunction_train, in_axes=(0, 0, None, None, None), axis_name="devices"
+            )(keys, dataset, q_params, target_q_params, opt_state)
             qfunc_params = jax.tree_util.tree_map(lambda xs: xs[0], qfunc_params)
             opt_state = jax.tree_util.tree_map(lambda xs: xs[0], opt_state)
             loss = jnp.mean(loss)
