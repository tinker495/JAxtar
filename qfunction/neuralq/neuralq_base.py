import os
import pickle
from abc import abstractmethod
from typing import Any, Optional

import chex
import jax
import jax.numpy as jnp
import numpy as np
from flax import linen as nn

from neural_util.modules import DEFAULT_NORM_FN, DTYPE, ResBlock, conditional_dummy_norm
from neural_util.util import download_model, is_model_downloaded
from puzzle.puzzle_base import Puzzle
from qfunction.q_base import QFunction


class QModelBase(nn.Module):
    action_size: int = 4
    Res_N: int = 4

    @nn.compact
    def __call__(self, x, training=False):
        x = nn.Dense(5000, dtype=DTYPE)(x)
        x = DEFAULT_NORM_FN(x, training)
        x = nn.relu(x)
        x = nn.Dense(1000, dtype=DTYPE)(x)
        x = DEFAULT_NORM_FN(x, training)
        x = nn.relu(x)
        for _ in range(self.Res_N):
            x = ResBlock(1000)(x, training)
        x = nn.Dense(
            self.action_size, dtype=DTYPE, kernel_init=nn.initializers.normal(stddev=0.01)
        )(x)
        _ = conditional_dummy_norm(x, training)
        return x


class NeuralQFunctionBase(QFunction):
    def __init__(
        self,
        puzzle: Puzzle,
        model: nn.Module = QModelBase,
        init_params: bool = True,
        **kwargs,
    ):
        self.puzzle = puzzle
        self.is_fixed = puzzle.fixed_target
        self.action_size = self._get_action_size()
        self.model = model(self.action_size, **kwargs)
        if init_params:
            self.params = self.get_new_params()

<<<<<<< HEAD
    def get_params(self):
        """
        Get the parameters of the QFunction.
        """
        return self.params
=======
    def _get_action_size(self):
        dummy_solve_config = self.puzzle.SolveConfig.default()
        dummy_current = self.puzzle.State.default()
        return self.puzzle.get_neighbours(dummy_solve_config, dummy_current)[0].shape[0][0]
>>>>>>> 57d4f20d

    def get_new_params(self):
        dummy_solve_config = self.puzzle.SolveConfig.default()
        dummy_current = self.puzzle.State.default()
        return self.model.init(
            jax.random.PRNGKey(np.random.randint(0, 2**32 - 1)),
            jnp.expand_dims(self.pre_process(dummy_solve_config, dummy_current), axis=0),
        )

    @classmethod
    def load_model(cls, puzzle: Puzzle, path: str):

        try:
            if not is_model_downloaded(path):
                download_model(path)
            with open(path, "rb") as f:
                params = pickle.load(f)
            qfunc = cls(puzzle, init_params=False)
            dummy_solve_config = puzzle.SolveConfig.default()
            dummy_current = puzzle.State.default()
            qfunc.model.apply(
                params,
                jnp.expand_dims(qfunc.pre_process(dummy_solve_config, dummy_current), axis=0),
                training=False,
            )  # check if the params are compatible with the model
            qfunc.params = params
        except Exception as e:
            print(f"Error loading model: {e}")
            qfunc = cls(puzzle)
        return qfunc

    def save_model(self, path: str):
        if not os.path.exists(os.path.dirname(path)):
            os.makedirs(os.path.dirname(path), exist_ok=True)
        with open(path, "wb") as f:
            pickle.dump(self.params, f)

    def batched_q_value(
        self, solve_config: Puzzle.SolveConfig, current: Puzzle.State, params: Optional[Any] = None
    ) -> chex.Array:
        if params is None:
            params = self.params
        return self.batched_param_q_value(params, solve_config, current)

    def batched_param_q_value(
        self, params, solve_config: Puzzle.SolveConfig, current: Puzzle.State
    ) -> chex.Array:
        x = jax.vmap(self.pre_process, in_axes=(None, 0))(solve_config, current)
        x, _ = self.model.apply(params, x, training=False, mutable=["batch_stats"])
        x = self.post_process(x)
        return x

    def q_value(self, solve_config: Puzzle.SolveConfig, current: Puzzle.State) -> float:
        """
        This function should return the distance between the state and the target.
        """
        return self.param_q_value(self.params, solve_config, current)[0]

    def param_q_value(
        self, params, solve_config: Puzzle.SolveConfig, current: Puzzle.State
    ) -> chex.Array:
        x = self.pre_process(solve_config, current)
        x = jnp.expand_dims(x, axis=0)
        x, _ = self.model.apply(params, x, training=False, mutable=["batch_stats"])
        return self.post_process(x)

    @abstractmethod
    def pre_process(self, solve_config: Puzzle.SolveConfig, current: Puzzle.State) -> chex.Array:
        """
        This function should return the pre-processed state.
        """
        pass

    def post_process(self, x: chex.Array) -> float:
        """
        This function should return the post-processed distance.
        """
        return x<|MERGE_RESOLUTION|>--- conflicted
+++ resolved
@@ -51,18 +51,10 @@
         if init_params:
             self.params = self.get_new_params()
 
-<<<<<<< HEAD
-    def get_params(self):
-        """
-        Get the parameters of the QFunction.
-        """
-        return self.params
-=======
     def _get_action_size(self):
         dummy_solve_config = self.puzzle.SolveConfig.default()
         dummy_current = self.puzzle.State.default()
         return self.puzzle.get_neighbours(dummy_solve_config, dummy_current)[0].shape[0][0]
->>>>>>> 57d4f20d
 
     def get_new_params(self):
         dummy_solve_config = self.puzzle.SolveConfig.default()
