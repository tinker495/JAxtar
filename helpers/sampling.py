--- conflicted
+++ resolved
@@ -341,12 +341,11 @@
     final_action_costs = flatten_array(final_action_costs, 2)
 
     return {
-<<<<<<< HEAD
-        "solve_configs": solve_configs,
-        "states": states,
-        "move_costs": move_costs,
-        "actions": actions,
-        "action_costs": action_costs,
+        "solve_configs": final_solve_configs,
+        "states": final_start_states,
+        "move_costs": final_move_costs,
+        "actions": final_actions,
+        "action_costs": final_action_costs,
     }
 
 
@@ -620,12 +619,4 @@
         flattened_true_costs,
         flattened_masks,
         search_result.solved,
-    )
-=======
-        "solve_configs": final_solve_configs,
-        "states": final_start_states,
-        "move_costs": final_move_costs,
-        "actions": final_actions,
-        "action_costs": final_action_costs,
-    }
->>>>>>> 8822e4cd
+    )